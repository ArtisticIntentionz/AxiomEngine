--- conflicted
+++ resolved
@@ -11,12 +11,8 @@
 import sys
 import threading
 import time
-<<<<<<< HEAD
+from datetime import datetime
 import hashlib
-from urllib.parse import urlparse
-=======
->>>>>>> 86124cde
-from datetime import datetime
 from urllib.parse import urlparse
 
 from flask import Flask, Response, jsonify, request
@@ -52,16 +48,12 @@
     BOOTSTRAP_IP_ADDR,
     BOOTSTRAP_PORT,
 )
-<<<<<<< HEAD
-# --- Import the Message class for creating responses ---
-from axiom_server.p2p.node import ApplicationData, Message, Node as P2PBaseNode
-=======
 from axiom_server.p2p.node import (
     ApplicationData,
+    Message,
     Node as P2PBaseNode,
     PeerLink,
 )
->>>>>>> 86124cde
 
 __version__ = "3.1.3"
 
@@ -83,12 +75,7 @@
 fact_indexer_lock = threading.Lock()
 fact_indexer: FactIndexer | None = None
 
-<<<<<<< HEAD
 # --- We create a single class that combines Axiom logic and P2P networking ---
-=======
-
-# --- NEW: We create a single class that combines Axiom logic and P2P networking ---
->>>>>>> 86124cde
 class AxiomNode(P2PBaseNode):
     """A class representing a single Axiom node, inheriting P2P capabilities."""
 
@@ -102,10 +89,6 @@
         """Initialize both the P2P layer and the Axiom logic layer."""
         logger.info(f"Initializing Axiom Node on {host}:{port}")
 
-<<<<<<< HEAD
-        temp_p2p = P2PBaseNode.start(ip_address="0.0.0.0", port=port, public_ip=public_ip)
-        
-=======
         # 1. We must call the parent constructor from the P2P library first.
         # This allows it to correctly handle both local and public connections.
         temp_p2p = P2PBaseNode.start(
@@ -113,7 +96,6 @@
             port=port,
         )
 
->>>>>>> 86124cde
         super().__init__(
             ip_address=temp_p2p.ip_address,
             port=temp_p2p.port,
@@ -147,22 +129,14 @@
 
     def _handle_application_message(
         self,
-<<<<<<< HEAD
-        link: any, # This is a PeerLink object
+        _link: PeerLink,
         content: ApplicationData,
     ) -> None:
         """This method is the central dispatcher for all high-level P2P messages."""
-=======
-        _link: PeerLink,
-        content: ApplicationData,
-    ) -> None:
-        """Handle application data."""
->>>>>>> 86124cde
         try:
             message = json.loads(content.data)
             msg_type = message.get("type")
 
-<<<<<<< HEAD
             if msg_type == "CHAIN_RESPONSE":
                 logger.info("Received full blockchain from peer. Beginning sync process...")
                 chain_data = message.get("chain")
@@ -192,20 +166,11 @@
                         self.new_block_received.set()
 
         except Exception as e:
-=======
-            if msg_type == "new_block_header":
-                # This is a short, thread-safe database operation.
-                with db_lock:
-                    with SessionMaker() as session:
-                        add_block_from_peer_data(session, msg_data)
-        except Exception as exc:
->>>>>>> 86124cde
             background_thread_logger.error(
                 f"Error processing peer message: {exc}",
             )
 
     def _background_work_loop(self) -> None:
-<<<<<<< HEAD
         """
         The main work cycle, refactored to be interruptible, handle database
         sessions correctly, and update the search index.
@@ -218,13 +183,9 @@
             else:
                 logger.info("Initial sync complete.")
         
-=======
-        """Handle Fact-gathering and block-sealing."""
->>>>>>> 86124cde
         background_thread_logger.info("Starting continuous Axiom work cycle.")
         
         while True:
-<<<<<<< HEAD
             background_thread_logger.info("Axiom engine cycle start: Listening for new content...")
             
             new_block_candidate = None
@@ -237,58 +198,6 @@
                     content_list = []
                     if topics:
                         content_list = discovery_rss.get_content_from_prioritized_feed()
-
-                    if not content_list:
-                        background_thread_logger.info("No new content found this cycle. Proceeding to verification phase.")
-                    else:
-                        facts_for_sealing: list[Fact] = []
-                        adder = crucible.CrucibleFactAdder(
-                            session,
-                            fact_indexer,
-                            fact_indexer_lock,
-                        )
-                        for item in content_list:
-                            domain = urlparse(item["source_url"]).netloc
-                            source = session.query(Source).filter(
-                                Source.domain == domain,
-                            ).one_or_none() or Source(domain=domain)
-                            session.add(source)
-
-                            new_facts = crucible.extract_facts_from_text(
-                                item["content"],
-                            )
-                            for fact in new_facts:
-                                fact.sources.append(source)
-                                session.add(fact)
-                                session.commit()
-                                adder.add(fact)
-                                facts_for_sealing.append(fact)
-
-                        if facts_for_sealing:
-                            background_thread_logger.info(f"Preparing to mine a new block with {len(facts_for_sealing)} facts...")
-                            
-                            latest_block_before_mining = get_latest_block(session)
-                            assert latest_block_before_mining is not None
-                            
-                            fact_hashes = sorted([f.hash for f in facts_for_sealing])
-                            
-                            new_block_candidate = Block(
-                                height=latest_block_before_mining.height + 1,
-                                previous_hash=latest_block_before_mining.hash,
-                                fact_hashes=json.dumps(fact_hashes),
-                                timestamp=time.time(),
-=======
-            background_thread_logger.info("Axiom engine cycle start")
-
-            # --- PHASE 1: Fact Gathering & Sealing ---
-            # Acquire the lock only for the duration of this phase.
-            with db_lock:
-                with SessionMaker() as session:
-                    try:
-                        topics = zeitgeist_engine.get_trending_topics(top_n=1)
-                        content_list = []
-                        if topics:
-                            content_list = discovery_rss.get_content_from_prioritized_feed()
 
                         if not content_list:
                             background_thread_logger.info(
@@ -318,61 +227,19 @@
                                         adder.add(fact)
                                     facts_for_sealing.append(fact)
 
-                            if facts_for_sealing:
-                                background_thread_logger.info(
-                                    f"Preparing to seal {len(facts_for_sealing)} new facts into a block...",
-                                )
-                                latest_block = get_latest_block(session)
-                                assert latest_block is not None
-                                fact_hashes = sorted(
-                                    [f.hash for f in facts_for_sealing],
-                                )
-                                new_block = Block(
-                                    height=latest_block.height + 1,
-                                    previous_hash=latest_block.hash,
-                                    fact_hashes=json.dumps(fact_hashes),
-                                    timestamp=time.time(),
-                                )
-                                new_block.seal_block(difficulty=4)
-                                session.add(new_block)
-                                session.commit()
-                                background_thread_logger.info(
-                                    f"Successfully sealed and added Block #{new_block.height}.",
-                                )
-                                broadcast_data = {
-                                    "type": "new_block_header",
-                                    "data": new_block.to_dict(),
-                                }
-                                self.broadcast_application_message(
-                                    json.dumps(broadcast_data),
-                                )
-                                background_thread_logger.info(
-                                    "Broadcasted new block header to network.",
-                                )
-                    except Exception as exc:
-                        background_thread_logger.exception(
-                            f"Critical error in learning loop: {exc}",
-                        )
-
-            # --- The database lock is now RELEASED. The API is fully responsive. ---
-
-            # --- PHASE 2: Verification ---
-            # Acquire the lock again for this separate database transaction.
-            with db_lock:
-                with SessionMaker() as session:
-                    try:
-                        background_thread_logger.info(
-                            "Starting verification phase...",
-                        )
-                        facts_to_verify = (
-                            session.query(Fact)
-                            .filter(Fact.status == "ingested")
-                            .all()
-                        )
-                        if not facts_to_verify:
-                            background_thread_logger.info(
-                                "No new facts to verify.",
->>>>>>> 86124cde
+                        if facts_for_sealing:
+                            background_thread_logger.info(f"Preparing to mine a new block with {len(facts_for_sealing)} facts...")
+                            
+                            latest_block_before_mining = get_latest_block(session)
+                            assert latest_block_before_mining is not None
+                            
+                            fact_hashes = sorted([f.hash for f in facts_for_sealing])
+                            
+                            new_block_candidate = Block(
+                                height=latest_block_before_mining.height + 1,
+                                previous_hash=latest_block_before_mining.hash,
+                                fact_hashes=json.dumps(fact_hashes),
+                                timestamp=time.time(),
                             )
                             # --- Store the actual fact objects for later indexing ---
                             facts_sealed_in_block = facts_for_sealing
@@ -393,7 +260,6 @@
                         else:
                             session.add(new_block_candidate)
                             session.commit()
-<<<<<<< HEAD
                             background_thread_logger.info(f"Successfully sealed and added Block #{new_block_candidate.height}.")
                             broadcast_data = {"type": "new_block_header", "data": new_block_candidate.to_dict()}
                             self.broadcast_application_message(json.dumps(broadcast_data))
@@ -428,19 +294,10 @@
                         session.commit()
                 except Exception as e:
                     background_thread_logger.exception(f"Error during verification phase: {e}")
-=======
-                    except Exception as exc:
-                        background_thread_logger.exception(
-                            f"Error during verification phase: {exc}",
-                        )
-
-            # --- The database lock is RELEASED again. ---
->>>>>>> 86124cde
 
             background_thread_logger.info("Axiom cycle finished. Sleeping.")
             time.sleep(10800)
 
-<<<<<<< HEAD
     def seal_block_interruptibly(self, block: Block, difficulty: int) -> bool:
         """
         Performs Proof of Work for a given block, but frequently checks the
@@ -468,9 +325,6 @@
             block.nonce += 1
 
     def start(self) -> None:
-=======
-    def start(self) -> None:  # type: ignore[override]
->>>>>>> 86124cde
         """Start all background tasks and the main P2P loop."""
         work_thread = threading.Thread(
             target=self._background_work_loop,
