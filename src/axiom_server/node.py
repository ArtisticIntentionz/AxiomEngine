--- conflicted
+++ resolved
@@ -384,11 +384,7 @@
 
 
 def host_server(port: int) -> None:
-<<<<<<< HEAD
-    logger.info("starting in DEVELOPMENT mode...")
-=======
     logger.info(f"starting in DEVELOPMENT mode on port {port}...")
->>>>>>> 7022d044
     app.run(host="0.0.0.0", port=port, debug=False)
 
 
@@ -396,7 +392,7 @@
     """Server entrypoint."""
     # Setup instance
     global node_instance
-<<<<<<< HEAD
+    # Default port
     port = 5000
     exists = True
     try:
@@ -408,15 +404,6 @@
     # Run server
     if do_host:
         host_server(port)
-=======
-    port = 5000 # Default port
-    if node_instance is None:
-        # We now receive both values back from the build function.
-        node_instance, port = build_instance()
-    # Run server
-    if do_host:
-        host_server(port) # And we pass the port to the host function.
->>>>>>> 7022d044
 
 
 # --- MAIN EXECUTION BLOCK ---
