"""Node - Implementation of a single, P2P-enabled node of the Axiom fact network."""

from __future__ import annotations

# Copyright (C) 2025 The Axiom Contributors
# This program is licensed under the Peer Production License (PPL).
# See the LICENSE file for full details.
import argparse
import json
import logging
import sys
import threading
import time
from urllib.parse import urlparse

from flask import Flask, Response, jsonify, request

from axiom_server import (
    crucible,
    discovery_rss,
    merkle,
    verification_engine,
    zeitgeist_engine,
)
from axiom_server.api_query import semantic_search_ledger
from axiom_server.crucible import _extract_dates
from axiom_server.hasher import FactIndexer
from axiom_server.ledger import (
    ENGINE,
    Block,
    Fact,
    FactLink,
    Proposal,
    SerializedFact,
    SessionMaker,
    Source,
    add_block_from_peer_data,
    create_genesis_block,
    get_latest_block,
    initialize_database,
)
from axiom_server.p2p.constants import (
    BOOTSTRAP_IP_ADDR,
    BOOTSTRAP_PORT,
)
from axiom_server.p2p.node import ApplicationData, Node as P2PBaseNode

__version__ = "3.1.3"

logger = logging.getLogger("axiom-node")
logger.setLevel(logging.INFO)
if not logger.hasHandlers():
    stdout_handler = logging.StreamHandler(stream=sys.stdout)
    formatter = logging.Formatter(
        "[%(name)s] %(asctime)s | %(levelname)s | %(filename)s:%(lineno)s >>> %(message)s",
    )
    stdout_handler.setFormatter(formatter)
    logger.addHandler(stdout_handler)
logger.propagate = False
background_thread_logger = logging.getLogger("axiom-node.background-thread")


CORROBORATION_THRESHOLD = 2

# This lock ensures only one thread can access the database at a time.
db_lock = threading.Lock()

# This lock ensures only one thread can read from or write to the fact indexer at a time.
fact_indexer_lock = threading.Lock()

# --- NEW: We create a single class that combines Axiom logic and P2P networking ---
class AxiomNode(P2PBaseNode):
    """A class representing a single Axiom node, inheriting P2P capabilities."""

    def __init__(
        self,
        host: str,
        port: int,
        bootstrap_peer: str | None,
    ) -> None:
        """Initialize both the P2P layer and the Axiom logic layer."""
        logger.info(f"Initializing Axiom Node on {host}:{port}")

        # 1. We must call the parent constructor from the P2P library first.
        temp_p2p = P2PBaseNode.start(ip_address=host, port=port)
        super().__init__(
            ip_address=temp_p2p.ip_address,
            port=temp_p2p.port,
            serialized_port=temp_p2p.serialized_port,
            private_key=temp_p2p.private_key,
            public_key=temp_p2p.public_key,
            serialized_public_key=temp_p2p.serialized_public_key,
            peer_links=temp_p2p.peer_links,
            server_socket=temp_p2p.server_socket,
        )

        self.active_proposals: dict[int, Proposal] = {}
        # The unused ThreadPoolExecutor has been correctly removed.

        # 2. Perform Axiom-specific database initialization.
        initialize_database(ENGINE)
        with SessionMaker() as session:
            create_genesis_block(session)

        # 3. If a bootstrap peer URL is provided, connect in the background.
        if bootstrap_peer:
            parsed_url = urlparse(bootstrap_peer)
            bootstrap_host = parsed_url.hostname or BOOTSTRAP_IP_ADDR
            bootstrap_port = parsed_url.port or BOOTSTRAP_PORT

            threading.Thread(
                target=self.bootstrap,
                args=(bootstrap_host, bootstrap_port),
                daemon=True,
            ).start()

<<<<<<< HEAD
    def _handle_application_message(self, link: any, content: ApplicationData) -> None:
=======
    # --- The rest of the AxiomNode class methods are unchanged ---
    def _handle_application_message(
        self, link: any, content: ApplicationData,
    ) -> None:
>>>>>>> 71529ae3
        """This method is automatically called by the P2P layer."""
        try:
            message = json.loads(content.data)
            msg_type = message.get("type")
            msg_data = message.get("data")

            if msg_type == "new_block_header":
                # This is a short, thread-safe database operation.
                with db_lock:
                    with SessionMaker() as session:
                        add_block_from_peer_data(session, msg_data)
        except Exception as e:
            background_thread_logger.error(
                f"Error processing peer message: {e}",
            )

    def _background_work_loop(self) -> None:
        """The main work cycle for fact-gathering and block-sealing."""
        background_thread_logger.info("Starting continuous Axiom work cycle.")
        while True:
            background_thread_logger.info("Axiom engine cycle start")
<<<<<<< HEAD
=======
            with SessionMaker() as session:
                try:
                    topics = zeitgeist_engine.get_trending_topics(top_n=1)
                    if not topics:
                        background_thread_logger.warning(
                            "Zeitgeist found no topics. Skipping discovery for this cycle.",
                        )
                        continue

                    content_list = (
                        discovery_rss.get_content_from_prioritized_feed()
                    )

                    facts_for_sealing: list[Fact] = []
                    if content_list:
                        adder = crucible.CrucibleFactAdder(
                            session, fact_indexer,
                        )
                        for item in content_list:
                            domain = urlparse(item["source_url"]).netloc
                            source = session.query(Source).filter(
                                Source.domain == domain,
                            ).one_or_none() or Source(domain=domain)
                            session.add(source)

                            new_facts = crucible.extract_facts_from_text(
                                item["content"],
                            )
                            for fact in new_facts:
                                fact.sources.append(source)
                                session.add(fact)
                                session.commit()
                                adder.add(fact)
                                facts_for_sealing.append(fact)

                    if facts_for_sealing:
                        background_thread_logger.info(
                            f"Preparing to seal {len(facts_for_sealing)} new facts into a block...",
                        )
                        latest_block = get_latest_block(session)
                        assert latest_block is not None
                        fact_hashes = sorted(
                            [f.hash for f in facts_for_sealing],
                        )
                        new_block = Block(
                            height=latest_block.height + 1,
                            previous_hash=latest_block.hash,
                            fact_hashes=json.dumps(fact_hashes),
                            timestamp=time.time(),
                        )
                        new_block.seal_block(difficulty=4)
                        session.add(new_block)
                        session.commit()
                        background_thread_logger.info(
                            f"Successfully sealed and added Block #{new_block.height}.",
                        )
>>>>>>> 71529ae3

            # --- PHASE 1: Fact Gathering & Sealing ---
            # Acquire the lock only for the duration of this phase.
            with db_lock:
                with SessionMaker() as session:
                    try:
                        topics = zeitgeist_engine.get_trending_topics(top_n=1)
                        content_list = []
                        if topics:
                            content_list = (
                                discovery_rss.get_content_from_prioritized_feed()
                            )

                        if not content_list:
                             background_thread_logger.info(
                                "No new content found. Proceeding to verification phase."
                            )
                        else:
                            facts_for_sealing: list[Fact] = []
                            adder = crucible.CrucibleFactAdder(session, fact_indexer, fact_indexer_lock)
                            for item in content_list:
                                domain = urlparse(item["source_url"]).netloc
                                source = session.query(Source).filter(
                                    Source.domain == domain,
                                ).one_or_none() or Source(domain=domain)
                                session.add(source)

                                new_facts = crucible.extract_facts_from_text(
                                    item["content"],
                                )
                                for fact in new_facts:
                                    fact.sources.append(source)
                                    session.add(fact)
                                    session.commit()
                                    adder.add(fact)
                                    facts_for_sealing.append(fact)

                            if facts_for_sealing:
                                background_thread_logger.info(
                                    f"Preparing to seal {len(facts_for_sealing)} new facts into a block...",
                                )
                                latest_block = get_latest_block(session)
                                assert latest_block is not None
                                fact_hashes = sorted(
                                    [f.hash for f in facts_for_sealing],
                                )
                                new_block = Block(
                                    height=latest_block.height + 1,
                                    previous_hash=latest_block.hash,
                                    fact_hashes=json.dumps(fact_hashes),
                                    timestamp=time.time(),
                                )
                                new_block.seal_block(difficulty=4)
                                session.add(new_block)
                                session.commit()
                                background_thread_logger.info(
                                    f"Successfully sealed and added Block #{new_block.height}.",
                                )
                                broadcast_data = { "type": "new_block_header", "data": new_block.to_dict() }
                                self.broadcast_application_message(json.dumps(broadcast_data))
                                background_thread_logger.info("Broadcasted new block header to network.")
                    except Exception as e:
                        background_thread_logger.exception(f"Critical error in learning loop: {e}")
            
            # --- The database lock is now RELEASED. The API is fully responsive. ---

            # --- PHASE 2: Verification ---
            # Acquire the lock again for this separate database transaction.
            with db_lock:
                with SessionMaker() as session:
                    try:
                        background_thread_logger.info("Starting verification phase...")
                        facts_to_verify = (
                            session.query(Fact)
                            .filter(Fact.status == "ingested")
                            .all()
                        )
                        if not facts_to_verify:
                            background_thread_logger.info("No new facts to verify.")
                        else:
                            background_thread_logger.info(f"Found {len(facts_to_verify)} facts to verify.")
                            for fact in facts_to_verify:
                                claims = verification_engine.find_corroborating_claims(fact, session)
                                if len(claims) >= CORROBORATION_THRESHOLD:
                                    fact.status = "corroborated"
                                    background_thread_logger.info(
                                        f"Fact '{fact.hash[:8]}' has been corroborated with {len(claims)} pieces of evidence."
                                    )
                                    fact.score += 10
                            session.commit()
                    except Exception as e:
                        background_thread_logger.exception(f"Error during verification phase: {e}")

            # --- The database lock is RELEASED again. ---
            
            background_thread_logger.info("Axiom cycle finished. Sleeping.")
            # The long sleep happens while NO locks are held.
            time.sleep(10800)

    def start(self) -> None:
        """Start all background tasks and the main P2P loop."""
        work_thread = threading.Thread(
            target=self._background_work_loop,
            daemon=True,
        )
        work_thread.start()

        logger.info("Starting P2P network update loop...")
        while True:
            time.sleep(0.1)
            self.update()

    @classmethod
    def start_node(cls, host: str, port: int, bootstrap: bool) -> AxiomNode:
        """A factory method to create and initialize a complete AxiomNode.
        This is the preferred way to instantiate the node.
        """
        # 1. Use the parent's factory to create the low-level P2P components.
        p2p_instance = P2PBaseNode.start(ip_address=host, port=port)

        # 2. Create an instance of our AxiomNode, passing the bootstrap flag.
        axiom_instance = cls(
            host=p2p_instance.ip_address,
            port=p2p_instance.port,
            bootstrap=bootstrap,
        )

        # 3. Transfer the initialized P2P components to our instance.
        axiom_instance.serialized_port = p2p_instance.serialized_port
        axiom_instance.private_key = p2p_instance.private_key
        axiom_instance.public_key = p2p_instance.public_key
        axiom_instance.serialized_public_key = (
            p2p_instance.serialized_public_key
        )
        axiom_instance.peer_links = p2p_instance.peer_links
        axiom_instance.server_socket = p2p_instance.server_socket

        return axiom_instance


# --- All Flask API endpoints are UNCHANGED ---
app = Flask(__name__)
node_instance: AxiomNode
fact_indexer = FactIndexer()


@app.route("/chat", methods=["POST"])
def handle_chat_query():
    """Handles natural language queries from the client.

    Finding the most semantically similar facts in the ledger.
    """
    data = request.get_json()
    if not data or "query" not in data:
        return jsonify({"error": "Missing 'query' in request body"}), 400

    query = data["query"]
<<<<<<< HEAD
    
    with fact_indexer_lock:
        closest_facts = fact_indexer.find_closest_facts(query)
    
=======

    # Use our globally defined indexer to find the closest matching facts.
    closest_facts = fact_indexer.find_closest_facts(query)

>>>>>>> 71529ae3
    # Return the results to the client.
    return jsonify({"results": closest_facts})


@app.route("/get_timeline/<topic>", methods=["GET"])
def handle_get_timeline(topic: str) -> Response:
    """Assembles a verifiable timeline of facts related to a topic."""
    with db_lock:
        with SessionMaker() as session:
            initial_facts = semantic_search_ledger(
                session,
                topic,
                min_status="ingested",
                top_n=50,
            )
            if not initial_facts:
                return jsonify(
                    {"timeline": [], "message": "No facts found for this topic."},
                )

            def get_date_from_fact(fact: Fact) -> datetime:
                dates = _extract_dates(fact.content)
                return min(dates) if dates else datetime.min

            sorted_facts = sorted(initial_facts, key=get_date_from_fact)
            timeline_data = [
                SerializedFact.from_fact(f).model_dump() for f in sorted_facts
            ]
            return jsonify({"timeline": timeline_data})


@app.route("/get_chain_height", methods=["GET"])
def handle_get_chain_height() -> Response:
    """Handle get chain height request."""
    with db_lock:
        with SessionMaker() as session:
            latest_block = get_latest_block(session)
            return jsonify({"height": latest_block.height if latest_block else -1})


@app.route("/get_blocks", methods=["GET"])
def handle_get_blocks() -> Response:
    """Handle get blocks request."""
    since_height = int(request.args.get("since", -1))
    with SessionMaker() as session:
        blocks = (
            session.query(Block)
            .filter(Block.height > since_height)
            .order_by(Block.height.asc())
            .all()
        )
        blocks_data = [
            {
                "height": b.height,
                "hash": b.hash,
                "previous_hash": b.previous_hash,
                "timestamp": b.timestamp,
                "nonce": b.nonce,
                "fact_hashes": json.loads(b.fact_hashes),
                "merkle_root": b.merkle_root,
            }
            for b in blocks
        ]
        return jsonify({"blocks": blocks_data})


@app.route("/status", methods=["GET"])
def handle_get_status() -> Response:
    """Provides a simple status check for the node."""
    with SessionMaker() as session:
        latest_block = get_latest_block(session)
        height = latest_block.height if latest_block else 0
        return jsonify(
            {
                "status": "ok",
                "latest_block_height": height,
                "version": __version__,
            },
        )


@app.route("/local_query", methods=["GET"])
def handle_local_query() -> Response:
    """Handle local query request using semantic vector search."""
    search_term = request.args.get("term") or ""
    with SessionMaker() as session:
        results = semantic_search_ledger(session, search_term)
        fact_models = [
            SerializedFact.from_fact(fact).model_dump() for fact in results
        ]
        return jsonify({"results": fact_models})


@app.route("/get_peers", methods=["GET"])
def handle_get_peers() -> Response:
    """Handle get peers request."""
    known_peers = []
    if node_instance:
        known_peers = [link.fmt_addr() for link in node_instance.iter_links()]
    return jsonify({"peers": known_peers})


@app.route("/get_fact_ids", methods=["GET"])
def handle_get_fact_ids() -> Response:
    """Handle get fact ids request."""
    with SessionMaker() as session:
        fact_ids: list[int] = [
            fact.id for fact in session.query(Fact).with_entities(Fact.id)
        ]
        return jsonify({"fact_ids": fact_ids})


@app.route("/get_fact_hashes", methods=["GET"])
def handle_get_fact_hashes() -> Response:
    """Handle get fact hashes request."""
    with SessionMaker() as session:
        fact_hashes: list[str] = [
            fact.hash for fact in session.query(Fact).with_entities(Fact.hash)
        ]
        return jsonify({"fact_hashes": fact_hashes})


@app.route("/get_facts_by_id", methods=["POST"])
def handle_get_facts_by_id() -> Response:
    """Handle get facts by id request."""
    requested_ids: set[int] = set((request.json or {}).get("fact_ids", []))
    with SessionMaker() as session:
        facts = list(session.query(Fact).filter(Fact.id.in_(requested_ids)))
        fact_models = [
            SerializedFact.from_fact(fact).model_dump() for fact in facts
        ]
        return jsonify({"facts": fact_models})


@app.route("/get_facts_by_hash", methods=["POST"])
def handle_get_facts_by_hash() -> Response:
    """Handle get facts by hash request."""
    requested_hashes: set[str] = set(
        (request.json or {}).get("fact_hashes", []),
    )
    with SessionMaker() as session:
        facts = list(
            session.query(Fact).filter(Fact.hash.in_(requested_hashes)),
        )
        fact_models = [
            SerializedFact.from_fact(fact).model_dump() for fact in facts
        ]
        return jsonify({"facts": fact_models})


@app.route("/get_merkle_proof", methods=["GET"])
def handle_get_merkle_proof() -> Response | tuple[Response, int]:
    fact_hash = request.args.get("fact_hash")
    block_height_str = request.args.get("block_height")
    if not fact_hash or not block_height_str:
        return jsonify(
            {"error": "fact_hash and block_height are required parameters"},
        ), 400
    try:
        block_height = int(block_height_str)
    except ValueError:
        return jsonify({"error": "block_height must be an integer"}), 400
    with SessionMaker() as session:
        block = (
            session.query(Block)
            .filter(Block.height == block_height)
            .one_or_none()
        )
        if not block:
            return jsonify(
                {"error": f"Block at height {block_height} not found"},
            ), 404
        fact_hashes_in_block = json.loads(block.fact_hashes)
        if fact_hash not in fact_hashes_in_block:
            return jsonify(
                {"error": "Fact hash not found in the specified block"},
            ), 404
        merkle_tree = merkle.MerkleTree(fact_hashes_in_block)
        try:
            fact_index = fact_hashes_in_block.index(fact_hash)
            proof = merkle_tree.get_proof(fact_index)
        except (ValueError, IndexError) as e:
            logger.error(f"Error generating Merkle proof: {e}")
            return jsonify({"error": "Failed to generate Merkle proof"}), 500
        return jsonify(
            {
                "fact_hash": fact_hash,
                "block_height": block_height,
                "merkle_root": block.merkle_root,
                "proof": proof,
            },
        )


@app.route("/anonymous_query", methods=["POST"])
def handle_anonymous_query() -> Response | tuple[Response, int]:
    return jsonify({"error": "Anonymous query not implemented in V4"}), 501


@app.route("/dao/proposals", methods=["GET"])
def handle_get_proposals() -> Response:
    return jsonify({"error": "DAO not implemented in V4"}), 501


@app.route("/dao/submit_proposal", methods=["POST"])
def handle_submit_proposal() -> Response | tuple[Response, int]:
    return jsonify({"error": "DAO not implemented in V4"}), 501


@app.route("/dao/submit_vote", methods=["POST"])
def handle_submit_vote() -> Response | tuple[Response, int]:
    return jsonify({"error": "DAO not implemented in V4"}), 501


@app.route("/verify_fact", methods=["POST"])
def handle_verify_fact() -> Response | tuple[Response, int]:
    fact_id = (request.json or {}).get("fact_id")
    if not fact_id:
        return jsonify({"error": "fact_id is required"}), 400
    with SessionMaker() as session:
        fact_to_verify = session.get(Fact, fact_id)
        if not fact_to_verify:
            return jsonify({"error": "Fact not found"}), 404
        corroborating_claims = verification_engine.find_corroborating_claims(
            fact_to_verify,
            session,
        )
        citations_report = verification_engine.verify_citations(fact_to_verify)
        verification_report = {
            "target_fact_id": fact_to_verify.id,
            "target_content": fact_to_verify.content,
            "corroboration_analysis": {
                "status": f"Found {len(corroborating_claims)} corroborating claims from other sources.",
                "corroborations": corroborating_claims,
            },
            "citation_analysis": {
                "status": f"Found {len(citations_report)} citations within the fact content.",
                "citations": citations_report,
            },
        }
        return jsonify(verification_report)


@app.route("/get_fact_context/<fact_hash>", methods=["GET"])
def handle_get_fact_context(fact_hash: str) -> Response | tuple[Response, int]:
    with SessionMaker() as session:
        target_fact = (
            session.query(Fact).filter(Fact.hash == fact_hash).one_or_none()
        )
        if not target_fact:
            return jsonify({"error": "Fact not found"}), 404
        links = (
            session.query(FactLink)
            .filter(
                (FactLink.fact1_id == target_fact.id)
                | (FactLink.fact2_id == target_fact.id),
            )
            .all()
        )
        related_facts_data = []
        for link in links:
            other_fact = (
                link.fact2 if link.fact1_id == target_fact.id else link.fact1
            )
            related_facts_data.append(
                {
                    "relationship": link.relationship_type.value,
                    "fact": SerializedFact.from_fact(other_fact).model_dump(),
                },
            )
        return jsonify(
            {
                "target_fact": SerializedFact.from_fact(
                    target_fact,
                ).model_dump(),
                "related_facts": related_facts_data,
            },
        )


def main() -> None:
    """The main entry point for running an Axiom Node from the command line."""
    global node_instance, fact_indexer

    # 1. Setup the argument parser
    parser = argparse.ArgumentParser(description="Run an Axiom P2P Node.")
    parser.add_argument(
        "--host",
        type=str,
        default="127.0.0.1",
        help="Host IP to bind to.",
    )
    parser.add_argument(
        "--p2p-port",
        type=int,
        default=5000,
        help="Port for P2P communication.",
    )
    parser.add_argument(
        "--api-port",
        type=int,
        default=8000,
        help="Port for the Flask API server.",
    )
    parser.add_argument(
        "--bootstrap-peer",
        type=str,
        default=None,
        help="Full URL of a peer to connect to for bootstrapping (e.g., http://host:port).",
    )
    args = parser.parse_args()

    try:
        # 2. Create the AxiomNode instance, passing the arguments directly.
        node_instance = AxiomNode(
            host=args.host,
            port=args.p2p_port,
            bootstrap_peer=args.bootstrap_peer,
        )

        logger.info("--- Initializing Fact Indexer for HashNLP Chat ---")
        with SessionMaker() as db_session:
            fact_indexer.index_facts_from_db(db_session)

        # 3. Start the Flask API server in its own thread.
        api_thread = threading.Thread(
            target=lambda: app.run(
                host=args.host,
                port=args.api_port,
                debug=False,
                use_reloader=False,
            ),
            daemon=True,
        )
        api_thread.start()
        logger.info(
            f"Flask API server started on http://{args.host}:{args.api_port}",
        )

        # 4. Start the main P2P and Axiom work loops.
        node_instance.start()

    except KeyboardInterrupt:
        logger.info("Shutdown signal received. Exiting.")
    except Exception as e:
        logger.critical(
            f"A critical error occurred during node startup: {e}",
            exc_info=True,
        )
        sys.exit(1)


if __name__ == "__main__":
    main()<|MERGE_RESOLUTION|>--- conflicted
+++ resolved
@@ -114,14 +114,11 @@
                 daemon=True,
             ).start()
 
-<<<<<<< HEAD
-    def _handle_application_message(self, link: any, content: ApplicationData) -> None:
-=======
     # --- The rest of the AxiomNode class methods are unchanged ---
     def _handle_application_message(
         self, link: any, content: ApplicationData,
     ) -> None:
->>>>>>> 71529ae3
+    def _handle_application_message(self, link: any, content: ApplicationData) -> None:
         """This method is automatically called by the P2P layer."""
         try:
             message = json.loads(content.data)
@@ -143,65 +140,6 @@
         background_thread_logger.info("Starting continuous Axiom work cycle.")
         while True:
             background_thread_logger.info("Axiom engine cycle start")
-<<<<<<< HEAD
-=======
-            with SessionMaker() as session:
-                try:
-                    topics = zeitgeist_engine.get_trending_topics(top_n=1)
-                    if not topics:
-                        background_thread_logger.warning(
-                            "Zeitgeist found no topics. Skipping discovery for this cycle.",
-                        )
-                        continue
-
-                    content_list = (
-                        discovery_rss.get_content_from_prioritized_feed()
-                    )
-
-                    facts_for_sealing: list[Fact] = []
-                    if content_list:
-                        adder = crucible.CrucibleFactAdder(
-                            session, fact_indexer,
-                        )
-                        for item in content_list:
-                            domain = urlparse(item["source_url"]).netloc
-                            source = session.query(Source).filter(
-                                Source.domain == domain,
-                            ).one_or_none() or Source(domain=domain)
-                            session.add(source)
-
-                            new_facts = crucible.extract_facts_from_text(
-                                item["content"],
-                            )
-                            for fact in new_facts:
-                                fact.sources.append(source)
-                                session.add(fact)
-                                session.commit()
-                                adder.add(fact)
-                                facts_for_sealing.append(fact)
-
-                    if facts_for_sealing:
-                        background_thread_logger.info(
-                            f"Preparing to seal {len(facts_for_sealing)} new facts into a block...",
-                        )
-                        latest_block = get_latest_block(session)
-                        assert latest_block is not None
-                        fact_hashes = sorted(
-                            [f.hash for f in facts_for_sealing],
-                        )
-                        new_block = Block(
-                            height=latest_block.height + 1,
-                            previous_hash=latest_block.hash,
-                            fact_hashes=json.dumps(fact_hashes),
-                            timestamp=time.time(),
-                        )
-                        new_block.seal_block(difficulty=4)
-                        session.add(new_block)
-                        session.commit()
-                        background_thread_logger.info(
-                            f"Successfully sealed and added Block #{new_block.height}.",
-                        )
->>>>>>> 71529ae3
 
             # --- PHASE 1: Fact Gathering & Sealing ---
             # Acquire the lock only for the duration of this phase.
@@ -359,17 +297,10 @@
         return jsonify({"error": "Missing 'query' in request body"}), 400
 
     query = data["query"]
-<<<<<<< HEAD
     
     with fact_indexer_lock:
         closest_facts = fact_indexer.find_closest_facts(query)
     
-=======
-
-    # Use our globally defined indexer to find the closest matching facts.
-    closest_facts = fact_indexer.find_closest_facts(query)
-
->>>>>>> 71529ae3
     # Return the results to the client.
     return jsonify({"results": closest_facts})
 
