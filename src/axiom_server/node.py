"""Node - Implementation of a single, P2P-enabled node of the Axiom fact network."""

from __future__ import annotations

# Copyright (C) 2025 The Axiom Contributors
# This program is licensed under the Peer Production License (PPL).
# See the LICENSE file for full details.
import argparse
import json
import logging
import random
import sys
import threading
import time
from datetime import datetime
from typing import TYPE_CHECKING
from urllib.parse import urlparse

import requests
from flask import Flask, Response, jsonify, request
from flask_cors import CORS

from axiom_server import (
    crucible,
    discovery_rss,
    discovery_sec,
    merkle,
    synthesizer,
)
from axiom_server.api_query import semantic_search_ledger
from axiom_server.crucible import _extract_dates
from axiom_server.dispute_system import DisputeSystem
from axiom_server.enhanced_endpoints import (
    handle_analyze_question,
    handle_enhanced_chat,
    handle_extract_facts,
    handle_get_fact_statistics,
    handle_test_enhanced_search,
    handle_verify_fact,
)
from axiom_server.enhanced_fact_processor import EnhancedFactProcessor
from axiom_server.hasher import FactIndexer
from axiom_server.ledger import (
    ENGINE,
    Block,
    Fact,
    FactLink,
    Proposal,
    SerializedFact,
    SessionMaker,
    Source,
    Validator,
    add_block_from_peer_data,
    create_genesis_block,
    get_latest_block,
    initialize_database,
    mark_fact_objects_as_disputed,
    FactStatus,
)
from axiom_server.neural_verifier import NeuralFactVerifier
from axiom_server.p2p.constants import (
    BOOTSTRAP_PORT,
)
from axiom_server.p2p.node import (
    ApplicationData,
    Message,
    Node as P2PBaseNode,
    PeerLink,
)

if TYPE_CHECKING:
    from sqlalchemy.orm import Session


__version__ = "3.1.6"

logger = logging.getLogger("axiom-node")
logger.setLevel(logging.INFO)
if not logger.hasHandlers():
    stdout_handler = logging.StreamHandler(stream=sys.stdout)
    formatter = logging.Formatter(
        "[%(name)s] %(asctime)s | %(levelname)s | %(filename)s:%(lineno)s >>> %(message)s",
    )
    stdout_handler.setFormatter(formatter)
    logger.addHandler(stdout_handler)
logger.propagate = False
background_thread_logger = logging.getLogger("axiom-node.background-thread")

API_PORT = 8001  # Default API port, will be overridden by command line args
CORROBORATION_THRESHOLD = 2
SECONDS_PER_SLOT = 12
VOTING_THRESHOLD = 0.67
MAX_SEALERS_PER_REGION = 20

# Reward scaling: store fractional stake in integer micro-units to avoid DB migration
# 1 unit = 1e-7 stake. A cycle reward of 0.0000007 equals 7 units per cycle.
REWARD_SCALE = 10_000_000  # 1e-7 units
CYCLE_REWARD = 0.0000007  # stake per discovery cycle

# This lock ensures only one thread can access the database at a time.
db_lock = threading.Lock()

# This lock ensures only one thread can read from or write to the fact indexer at a time.
fact_indexer_lock = threading.Lock()


# --- NEW: We create a single class that combines Axiom logic and P2P networking ---
class AxiomNode(P2PBaseNode):
    """A class representing a single Axiom node, inheriting P2P capabilities."""

    def _get_geo_region(self) -> str:
        """Determine the node's geographic region based on its public IP."""
        try:
            response = requests.get("http://ip-api.com/json/", timeout=5)
            response.raise_for_status()
            data = response.json()
            region = data.get("continent", "Unknown")
            logger.info(f"Node's geographic region determined as: {region}")
            return region
        except requests.RequestException as e:
            logger.warning(
                f"Could not determine geographic region, defaulting to 'Unknown'. Error: {e}",
            )
            return "Unknown"

    def __init__(
        self,
        host: str,
        port: int,
        api_port: int,
        bootstrap_peer: str | None,
    ) -> None:
        """Initialize both the P2P layer and the Axiom logic layer."""
        logger.info(f"Initializing Axiom Node on {host}:{port}")
        temp_p2p = P2PBaseNode.start(ip_address=host, port=port)
        super().__init__(
            ip_address=temp_p2p.ip_address,
            port=temp_p2p.port,
            serialized_port=temp_p2p.serialized_port,
            private_key=temp_p2p.private_key,
            public_key=temp_p2p.public_key,
            serialized_public_key=temp_p2p.serialized_public_key,
            peer_links=temp_p2p.peer_links,
            server_socket=temp_p2p.server_socket,
        )

        logger.info("=" * 60)
        logger.info("            NODE IDENTITY INITIALIZED")
        pubkey_hex = self.serialized_public_key.hex()
        logger.info(f"  Public Key: {pubkey_hex[:16]}...{pubkey_hex[-16:]}")
        logger.info("=" * 60)

        self.peers_lock = threading.Lock()
        self.api_port = api_port
        self.region = self._get_geo_region()
        self.is_validator = False
        self.is_syncing = True
        self.known_network_height = 0
        self.pending_attestations: dict[str, dict] = {}
        self.attestation_lock = threading.Lock()
        self.active_proposals: dict[int, Proposal] = {}

        # Initialize Neural Network and Dispute System
        logger.info("Initializing Neural Network Verification System...")
        self.neural_verifier = NeuralFactVerifier()
        self.dispute_system = DisputeSystem(
            node_id=self.serialized_public_key.hex(),
            neural_verifier=self.neural_verifier,
        )
        self.enhanced_fact_processor = EnhancedFactProcessor(
            node_id=self.serialized_public_key.hex(),
        )
        logger.info(
            "✅ Neural Network and Dispute System initialized successfully",
        )

        initialize_database(ENGINE)
        with SessionMaker() as session:
            create_genesis_block(session)
            validator_record = session.get(
                Validator,
                self.serialized_public_key.hex(),
            )
            if validator_record and validator_record.is_active:
                self.is_validator = True
                logger.info("This node is already an active validator.")

        if bootstrap_peer:
            background_thread_logger.info(
                f"Connecting to bootstrap peer: {bootstrap_peer}",
            )

            # Handle both URL format (http://host:port) and simple format (host:port)
            if bootstrap_peer.startswith(("http://", "https://")):
                parsed_url = urlparse(bootstrap_peer)
                bootstrap_host = parsed_url.hostname
                bootstrap_port = parsed_url.port
            else:
                # Simple format: host:port
                if ":" in bootstrap_peer:
                    bootstrap_host, port_str = bootstrap_peer.split(":", 1)
                    bootstrap_port = int(port_str)
                else:
                    bootstrap_host = bootstrap_peer
                    bootstrap_port = BOOTSTRAP_PORT

            background_thread_logger.info(
                f"Parsed bootstrap host: {bootstrap_host}, port: {bootstrap_port}",
            )
            threading.Thread(
                target=self.bootstrap,
                args=(bootstrap_host, bootstrap_port),
                daemon=True,
            ).start()
        else:
            background_thread_logger.info("No bootstrap peer specified")

    def broadcast_application_message(self, message: str) -> None:
        """Send an application message to all connected peers in a thread-safe manner."""
        # A better pattern: acquire lock, copy the list, release lock.
        # This prevents holding the lock during slow network I/O.
        with self.peers_lock:
            # We must iterate over a copy, as the original list can be modified
            # by the main network loop while we are sending.
            peers_to_send_to = list(self.iter_links())

        # Now, iterate over the safe copy without holding the lock.
        for link in peers_to_send_to:
            # The message is already a JSON string, so we send it directly
            # The actual sending is done by the specific method
            self._send_specific_application_message(link, message)

    def _handle_application_message(
        self,
        _link: PeerLink,
        content: ApplicationData,
    ) -> None:
        try:
            message = json.loads(content.data)
            msg_type = message.get("type")
            if msg_type == "block_proposal":
                self._handle_block_proposal(message["data"])
            elif msg_type == "attestation":
                self._handle_attestation(message["data"])
            elif msg_type == "get_latest_block_request":
                self._handle_latest_block_request(_link)
            elif msg_type == "get_latest_block_response":
                self._handle_latest_block_response(message["data"])
        except Exception as exc:
            background_thread_logger.error(
                f"Error processing peer message: {exc}",
                exc_info=True,
            )

    def _get_proposer_for_slot(
        self,
        session: Session,
        slot: int,
    ) -> str | None:
        # Use the node's port number to determine proposer selection
        # 3-node rotation: Bootstrap (5001), Peer1 (5002), Peer2 (5003)
        my_pubkey = self.serialized_public_key.hex()

        # Determine which node should be the proposer based on slot number

        proposer_port = 5001 + (slot % 3)  # 5001, 5002, or 5003

        if self.port == proposer_port:
            background_thread_logger.info(
                f"Slot {slot}: We are the proposer! (slot % 3 = {slot % 3}, port = {self.port})",
            )
            return my_pubkey
        # This is not our turn to propose

        background_thread_logger.info(
            f"Slot {slot}: Not proposer for slot {slot}. Expected: port {proposer_port}, Our port: {self.port}",
        )

        return None

    def _handle_block_proposal(self, proposal_data: dict) -> None:
        """Handle a block proposal from a peer.

        All nodes validate and add the block to their ledger, but only validators
        send an attestation.
        """
        block_data = proposal_data["block"]
        proposer_pubkey = block_data["proposer_pubkey"]
        block_hash = block_data["hash"]

        # Use a single, locked database session for the whole operation.
        with db_lock, SessionMaker() as session:
            # Step 1: Validate the block's legitimacy (ALL nodes do this).
            current_slot = int(block_data["timestamp"] / SECONDS_PER_SLOT)
            expected_proposer = self._get_proposer_for_slot(
                session,
                current_slot,
            )
            if expected_proposer is None:
                background_thread_logger.warning(
                    f"Rejected block {block_hash[:8]} - not our turn to propose for this slot.",
                )
                return
            if proposer_pubkey != expected_proposer:
                background_thread_logger.warning(
                    f"Rejected block {block_hash[:8]} from wrong proposer. Expected {expected_proposer[:8]}, got {proposer_pubkey[:8]}.",
                )
                return

            latest_block = get_latest_block(session)
            if not latest_block:
                background_thread_logger.warning(
                    f"Rejected block {block_hash[:8]} - no local blocks found.",
                )
                return

            expected_height = latest_block.height + 1
            received_height = block_data["height"]

            # Allow for slight synchronization issues (within 1 block)
            if abs(received_height - expected_height) > 1:
                background_thread_logger.warning(
                    f"Rejected block {block_hash[:8]} with height {received_height}. "
                    f"Our height is {latest_block.height}, expected {expected_height}. "
                    f"Height difference too large.",
                )
                return
            if received_height != expected_height:
                background_thread_logger.info(
                    f"Accepting block {block_hash[:8]} with height {received_height} "
                    f"(expected {expected_height}) - minor sync issue.",
                )

            # Log that we received it *before* adding it.
            background_thread_logger.info(
                f"Received valid block proposal #{block_data['height']} from peer.",
            )

            # Step 2: Add the valid block to our local ledger (ALL nodes do this).
            # We need the `add_block_from_peer_data` function from ledger.py for this.
            add_block_from_peer_data(session, block_data)
            session.commit()
            background_thread_logger.info(
                f"Added Block #{block_data['height']} from peer to local ledger.",
            )

            # Update known network height when receiving blocks from peers
            if block_data["height"] > self.known_network_height:
                self.known_network_height = block_data["height"]
                background_thread_logger.info(
                    f"📡 NETWORK HEIGHT UPDATED: {self.known_network_height} (Block #{block_data['height']} received from peer)",
                )

            # Step 3: If we are a validator, attest to the block (VALIDATORS ONLY).
            if self.is_validator:
                attestation = {
                    "type": "attestation",
                    "data": {
                        "block_hash": block_hash,
                        "voter_pubkey": self.serialized_public_key.hex(),
                    },
                }
                self.broadcast_application_message(json.dumps(attestation))
                background_thread_logger.info(
                    f"Attested to block {block_hash[:8]}",
                )

    def _handle_attestation(self, attestation_data: dict) -> None:
        block_hash = attestation_data["block_hash"]
        voter_pubkey = attestation_data["voter_pubkey"]

        with self.attestation_lock, db_lock, SessionMaker() as session:
            if block_hash not in self.pending_attestations:
                self.pending_attestations[block_hash] = {"votes": {}}
            voter = session.get(Validator, voter_pubkey)
            if voter and voter.is_active:
                self.pending_attestations[block_hash]["votes"][
                    voter.public_key
                ] = voter.stake_amount
                background_thread_logger.info(
                    f"Received vote for block {block_hash[:8]} from {voter_pubkey[:8]}",
                )
            else:
                return
            total_stake = sum(
                v.stake_amount
                for v in session.query(Validator)
                .filter(Validator.is_active)
                .all()
            )
            stake_for_block = sum(
                self.pending_attestations[block_hash]["votes"].values(),
            )
            if (
                total_stake > 0
                and (stake_for_block / total_stake) >= VOTING_THRESHOLD
            ):
                background_thread_logger.info(
                    f"Block {block_hash[:8]} has reached threshold and is FINALIZED.",
                )
                del self.pending_attestations[block_hash]

    def _send_specific_application_message(
        self,
        link: PeerLink,
        message: str,
    ):
        """Format and send an application-specific message to a single peer.

        This is the definitive, low-level implementation.
        """
        # Ensure the link still has an active socket before using it.
        if (
            not hasattr(link, "socket")
            or link.socket is None
            or not getattr(link, "alive", True)
        ):
            return

        try:
            # Only send after handshake is complete to avoid confusing the
            # remote's handshake parser (which expects public key then port).
            if (
                link.peer is None
                or link.peer.public_key is None
                or link.peer.port is None
            ):
                return

            # Build a signed, framed P2P message using the base protocol
            # The message is already a JSON string, so we use it directly
            p2p_message = Message.application_data(message)
            self._send_message(link, p2p_message)
        except Exception as e:
            background_thread_logger.warning(
                f"Could not send to {link.fmt_addr()}, error: {e}; closing link",
            )
            try:
                link.alive = False
                if hasattr(link, "socket") and link.socket:
                    link.socket.close()
            except Exception as close_exc:
                background_thread_logger.debug(
                    f"Exception during socket cleanup for {link.fmt_addr()}: {close_exc}",
                )

    def _discovery_loop(self) -> None:
        """Run a slow, periodic loop for discovering, ingesting, and synthesizing new facts."""
        background_thread_logger.info("Starting autonomous discovery loop.")
        time.sleep(20)

        while True:
            background_thread_logger.info(
                "Discovery cycle started: seeking new information.",
            )
            try:
                # --- START OF THE ONLY CHANGE YOU NEED IN THIS FUNCTION ---

                # 1. Gather content from ALL discovery agents
                rss_content = discovery_rss.get_content_from_prioritized_feed()
                sec_content = discovery_sec.get_financial_facts_from_edgar()

                # 2. Combine them into one list to be processed
                content_list = rss_content + sec_content

                # --- END OF CHANGE ---

                if not content_list:
                    background_thread_logger.info(
                        "Discovery cycle: No new content found from feeds.",
                    )
                else:
                    with db_lock, SessionMaker() as session:
                        newly_ingested_facts = []
                        for item in content_list:
                            domain = urlparse(item["source_url"]).netloc
                            source = (
                                session.query(Source)
                                .filter(Source.domain == domain)
                                .one_or_none()
                            )
                            if not source:
                                # --- ADD THIS IF/ELSE BLOCK FOR SOURCE CREDIBILITY ---
                                if "sec.gov" in domain:
                                    source = Source(
                                        domain=domain,
                                        source_type="primary",
                                        credibility_score=10.0,
                                    )
                                    background_thread_logger.info(
                                        f"Created new PRIMARY source: {domain} with score 10.0",
                                    )
                                else:
                                    source = Source(
                                        domain=domain,
                                        source_type="secondary",
                                        credibility_score=1.0,
                                    )
                                session.add(source)

                            new_fact_objects = (
                                crucible.extract_facts_from_text(
                                    item["content"],
                                    item["source_url"],
                                )
                            )

                            ingested_this_item = []
                            for fact_obj in new_fact_objects:
                                if (
                                    not session.query(Fact)
                                    .filter(Fact.content == fact_obj.content)
                                    .first()
                                ):
                                    fact_obj.sources.append(source)
                                    session.add(fact_obj)
                                    ingested_this_item.append(fact_obj)

                            if ingested_this_item:
                                session.flush()
                                newly_ingested_facts.extend(ingested_this_item)
                                background_thread_logger.info(
                                    f"Ingested {len(ingested_this_item)} new facts from {domain}.",
                                )

                        if newly_ingested_facts:
                            background_thread_logger.info(
                                f"Synthesizing {len(newly_ingested_facts)} new facts into the knowledge graph...",
                            )
                            synthesizer.link_related_facts(
                                session,
                                newly_ingested_facts,
                            )

                        session.commit()
                        # After commit, update the live search index with new facts
                        try:
                            with fact_indexer_lock:
                                if newly_ingested_facts:
                                    fact_indexer.add_facts(
                                        newly_ingested_facts,
                                    )
                        except Exception as e:
                            background_thread_logger.warning(
                                f"Unable to update live index after ingestion: {e}",
                            )
            except Exception as exc:
                background_thread_logger.error(
                    f"Error during discovery cycle: {exc}",
                    exc_info=True,
                )

            # --- Step 4: Time-Based Stake ---
            with db_lock, SessionMaker() as session:
                pubkey = self.serialized_public_key.hex()
                validator = session.get(Validator, pubkey)
                if not validator:
                    # Auto-activate this node as a validator with zero base stake
                    validator = Validator(
                        public_key=pubkey,
                        region=self.region,
                        stake_amount=0,
                        is_active=True,
                    )
                    session.add(validator)
                    background_thread_logger.info(
                        "Auto-activated validator record for this node (initial stake 0).",
                    )

                # Award scaled time-based stake units
                reward_units = int(CYCLE_REWARD * REWARD_SCALE)
                validator.rewards = (validator.rewards or 0) + reward_units
                session.commit()

                # Mark local state as validator so proposer logic engages
                self.is_validator = True
                background_thread_logger.info(
                    f"Awarded time-based stake: +{CYCLE_REWARD:.7f}. Total time stake: {(validator.rewards / REWARD_SCALE):.7f}",
                )

            background_thread_logger.info(
                "Discovery cycle finished. Sleeping for 20 min.",
            )
            time.sleep(1200)  #

    def _background_work_loop(self) -> None:
        """Run a time-slot based loop for proposing and finalizing blocks."""
        background_thread_logger.info(
            "Starting Proof-of-Stake consensus cycle.",
        )
        last_status_update = 0
        while True:
            current_time = time.time()
            current_slot = int(current_time / SECONDS_PER_SLOT)

            # Periodic network height status update (every 30 seconds)
            if current_time - last_status_update >= 30:
                with db_lock, SessionMaker() as session:
                    latest_block = get_latest_block(session)
                    my_height = latest_block.height if latest_block else 0
                    background_thread_logger.info(
                        f"📊 NETWORK STATUS: Local height {my_height}, Network height {self.known_network_height}, Slot {current_slot}",
                    )
                last_status_update = current_time

            proposer_pubkey = None
            with db_lock, SessionMaker() as session:
                proposer_pubkey = self._get_proposer_for_slot(
                    session,
                    current_slot,
                )

            if self.is_validator and not self.is_syncing:
                if self.serialized_public_key.hex() == proposer_pubkey:
                    # Add a small random delay to reduce race conditions between nodes
                    delay = random.uniform(0.1, 0.5)
                    time.sleep(delay)

                    # Check if we've already received a block for this slot before proposing
                    with db_lock, SessionMaker() as session:
                        latest_block = get_latest_block(session)
                        if latest_block:
                            # Check if the latest block was created in the current slot
                            block_slot = int(
                                latest_block.timestamp / SECONDS_PER_SLOT,
                            )
                            if block_slot == current_slot:
                                background_thread_logger.info(
                                    f"Block already exists for slot {current_slot}, skipping proposal.",
                                )
                                # Continue to next iteration
                                next_slot_time = (
                                    current_slot + 1
                                ) * SECONDS_PER_SLOT
                                sleep_duration = max(
                                    0,
                                    next_slot_time - time.time(),
                                )
                                time.sleep(sleep_duration)
                                continue

                    background_thread_logger.info(
                        f"It is our turn to propose a block for slot {current_slot}.",
                    )
                    self._propose_block()
                else:
                    # Log when we're not the proposer to help debug
                    background_thread_logger.info(
                        f"Not proposer for slot {current_slot}. Expected: {proposer_pubkey[:8] if proposer_pubkey else 'None'}, Our key: {self.serialized_public_key.hex()[:8]}",
                    )

            next_slot_time = (current_slot + 1) * SECONDS_PER_SLOT
            sleep_duration = max(0, next_slot_time - time.time())
            time.sleep(sleep_duration)

    def _request_sync_with_peers(self):
        """Broadcast a request to get the latest block from all known peers."""
        message = {"type": "get_latest_block_request"}
        self.broadcast_application_message(json.dumps(message))
        background_thread_logger.info(
            "Requesting synchronization with network...",
        )

    def _handle_latest_block_request(self, link: PeerLink):
        """Handle a peer's request for our latest block information."""
        with db_lock, SessionMaker() as session:
            latest_block = get_latest_block(session)
            if latest_block:
                response_payload = {
                    "type": "get_latest_block_response",
                    "data": {
                        "height": latest_block.height,
                        "hash": latest_block.hash,
                        "api_url": f"http://127.0.0.1:{self.api_port}",
                    },
                }

                # Call our new, reliable, self-contained method
                self._send_specific_application_message(
                    link,
                    json.dumps(response_payload),
                )

    def _handle_latest_block_response(self, response_data: dict):
        """Handle a peer's response containing their latest block info."""
        peer_height = response_data.get("height", -1)

        # --- ADD THIS BLOCK ---
        # Update our knowledge of the network's max height
        if peer_height > self.known_network_height:
            self.known_network_height = peer_height
        # --- END ADDITION ---

        if not self.is_syncing:
            return  # We are already synced.
        peer_api_url = response_data.get("api_url")

        with db_lock, SessionMaker() as session:
            my_latest_block = get_latest_block(session)
            my_height = my_latest_block.height if my_latest_block else -1

            if peer_height > my_height:
                background_thread_logger.info(
                    f"Peer is at height {peer_height}, we are at {my_height}. Starting download...",
                )
                # Use the peer's API to get the missing blocks
                try:
                    # Download all blocks from the beginning to ensure we have the complete chain
                    res = requests.get(
                        f"{peer_api_url}/get_blocks?since=-1",
                        timeout=30,
                    )
                    res.raise_for_status()
                    blocks_to_add = res.json().get("blocks", [])

                    if blocks_to_add:
                        background_thread_logger.info(
                            f"Downloading {len(blocks_to_add)} blocks from peer...",
                        )

                        # Clear existing blocks if we're starting fresh or if peer is ahead
                        if my_height == 0 or peer_height > my_height:
                            background_thread_logger.info(
                                "Clearing existing blocks to sync with peer...",
                            )
                            session.query(Block).delete()
                            session.commit()

                        for block_data in sorted(
                            blocks_to_add,
                            key=lambda b: b["height"],
                        ):
                            try:
                                # For the first block, create it directly
                                if block_data["height"] == 0:
                                    new_block = Block(
                                        height=block_data["height"],
                                        previous_hash=block_data[
                                            "previous_hash"
                                        ],
                                        merkle_root=block_data["merkle_root"],
                                        timestamp=block_data["timestamp"],
                                        proposer_pubkey=block_data.get(
                                            "proposer_pubkey",
                                        ),
                                        fact_hashes=json.dumps(
                                            block_data.get("fact_hashes", []),
                                        ),
                                    )
                                    new_block.hash = block_data["hash"]
                                    session.add(new_block)
                                    background_thread_logger.info(
                                        "Added genesis block from peer",
                                    )
                                else:
                                    # For non-genesis blocks, create them directly to avoid hash validation issues
                                    new_block = Block(
                                        height=block_data["height"],
                                        previous_hash=block_data[
                                            "previous_hash"
                                        ],
                                        merkle_root=block_data["merkle_root"],
                                        timestamp=block_data["timestamp"],
                                        proposer_pubkey=block_data.get(
                                            "proposer_pubkey",
                                        ),
                                        fact_hashes=json.dumps(
                                            block_data.get("fact_hashes", []),
                                        ),
                                    )
                                    new_block.hash = block_data[
                                        "hash"
                                    ]  # Use the hash from peer
                                    session.add(new_block)
                                    background_thread_logger.info(
                                        f"Added block {block_data['height']} from peer",
                                    )
                            except Exception as block_error:
                                background_thread_logger.error(
                                    f"Error adding block {block_data.get('height', 'unknown')}: {block_error}",
                                )
                                continue

                        session.commit()
                        background_thread_logger.info(
                            f"Successfully downloaded and added {len(blocks_to_add)} blocks. Checking sync status again.",
                        )

                        # Re-check sync status
                        my_new_latest_block = get_latest_block(session)
                        if (
                            my_new_latest_block
                            and my_new_latest_block.height >= peer_height
                        ):
                            self.is_syncing = False
                            background_thread_logger.info(
                                "Synchronization complete! Node is now live.",
                            )
                    else:
                        background_thread_logger.warning(
                            "No blocks received from peer",
                        )

                except (requests.RequestException, ValueError, KeyError) as e:
                    background_thread_logger.error(
                        f"Error during block download: {e}",
                    )

    def _conclude_syncing(self):
        """Periodically check if the node has caught up to the known network height.

        If so, it transitions to a live state. Otherwise, it stays in sync mode.
        """
        if not self.is_syncing:
            return  # Already live, do nothing.

        with db_lock, SessionMaker() as session:
            my_latest_block = get_latest_block(session)
            my_height = my_latest_block.height if my_latest_block else -1

            # Update network height to match our local height if we're ahead
            if my_height > self.known_network_height:
                self.known_network_height = my_height
                background_thread_logger.info(
                    f"Updated network height to {self.known_network_height} based on local height",
                )

            # The crucial check:
            if my_height >= self.known_network_height:
                background_thread_logger.info(
                    f"Sync complete. Local height {my_height} matches network height {self.known_network_height}. Going live.",
                )
                self.is_syncing = False
            else:
                # If we are still behind, we are not done syncing.
                # Request another update and schedule this check to run again.
                background_thread_logger.info(
                    f"Still syncing... Local height: {my_height}, Network height: {self.known_network_height}.",
                )
                self._request_sync_with_peers()
                threading.Timer(30.0, self._conclude_syncing).start()

    def _propose_block(self) -> None:
        """Gather facts, create a block, mark facts as processed, and broadcast."""
        with db_lock, SessionMaker() as session:
            facts_to_include = (
                session.query(Fact)
                .filter(Fact.status == "ingested")
                .limit(50)
                .all()
            )
            if not facts_to_include:
                #  background_thread_logger.info("No new facts to propose.")
                return

            fact_hashes = sorted([f.hash for f in facts_to_include])

            latest_block = get_latest_block(session)
            if not latest_block:
                return

            new_block = Block(
                height=latest_block.height + 1,
                previous_hash=latest_block.hash,
                fact_hashes=json.dumps(fact_hashes),
                timestamp=time.time(),
                proposer_pubkey=self.serialized_public_key.hex(),
            )
            new_block.seal_block()
            session.add(new_block)

            for fact in facts_to_include:
                fact.status = "logically_consistent"
            background_thread_logger.info(
                f"Marked {len(facts_to_include)} facts as logically_consistent.",
            )

            proposer_validator = session.get(
                Validator,
                self.serialized_public_key.hex(),
            )
            if proposer_validator:
                proposer_validator.reputation_score += 0.0000005
                background_thread_logger.info(
                    f"Awarded reputation for proposing. New score: {proposer_validator.reputation_score:.7f}",
                )

            session.commit()
            background_thread_logger.info(
                f"Proposed and added Block #{new_block.height} to local ledger.",
            )

            # Update known network height when we propose a block
            if new_block.height > self.known_network_height:
                self.known_network_height = new_block.height
                background_thread_logger.info(
                    f"🚀 NETWORK HEIGHT UPDATED: {self.known_network_height} (Block #{new_block.height} proposed)",
                )

            # --- ADD THIS FINAL BLOCK OF CODE ---
            if proposer_validator:
                rewards_units = proposer_validator.rewards or 0
                rewards_as_stake = rewards_units / REWARD_SCALE
                total_effective_stake = (
                    proposer_validator.stake_amount or 0
                ) + rewards_as_stake
                background_thread_logger.info("--- NODE STATUS UPDATE ---")
                background_thread_logger.info(
                    f"  Initial Stake: {proposer_validator.stake_amount}",
                )
                background_thread_logger.info(
                    f"  Time-Based Stake: {rewards_as_stake:.7f} ({rewards_units} units)",
                )
                background_thread_logger.info(
                    f"  Total Effective Stake: {total_effective_stake:.7f}",
                )
                background_thread_logger.info(
                    f"  Reputation Score: {proposer_validator.reputation_score:.7f}",
                )
                background_thread_logger.info("--------------------------")
            # --- END OF ADDITION ---

            proposal = {
                "type": "block_proposal",
                "data": {"block": new_block.to_dict()},
            }
            self.broadcast_application_message(json.dumps(proposal))
            background_thread_logger.info(
                f"Broadcasted proposal for Block #{new_block.height}",
            )

    def start(self) -> None:
        """Start all background tasks and the main P2P loop."""
        consensus_thread = threading.Thread(
            target=self._background_work_loop,
            daemon=True,
            name="ConsensusThread",
        )
        consensus_thread.start()
        discovery_thread = threading.Thread(
            target=self._discovery_loop,
            daemon=True,
            name="DiscoveryThread",
        )
        discovery_thread.start()
        logger.info("Starting P2P network update loop...")
        while True:
            time.sleep(0.1)
            self.update()

    @classmethod
    def start_node(
        cls,
        host: str,
        port: int,
        bootstrap_peer: str | None,
    ) -> AxiomNode:
        """Create and initialize a complete AxiomNode."""
        p2p_instance = P2PBaseNode.start(ip_address=host, port=port)
        axiom_instance = cls(
            host=p2p_instance.ip_address,
            port=p2p_instance.port,
            bootstrap_peer=bootstrap_peer,
        )
        axiom_instance.serialized_port = p2p_instance.serialized_port
        axiom_instance.private_key = p2p_instance.private_key
        axiom_instance.public_key = p2p_instance.public_key
        axiom_instance.serialized_public_key = (
            p2p_instance.serialized_public_key
        )
        axiom_instance.peer_links = p2p_instance.peer_links
        axiom_instance.server_socket = p2p_instance.server_socket
        return axiom_instance


# --- All Flask API endpoints are UNCHANGED ---
app = Flask(__name__)
CORS(app)
node_instance: AxiomNode
fact_indexer: FactIndexer


@app.route("/submit", methods=["POST"])
def handle_submit_fact() -> Response | tuple[Response, int]:
    """Accept a new fact from an external source and ingest it."""
    data = request.get_json()
    if not data or "content" not in data or "source" not in data:
        return jsonify(
            {"error": "Request must include 'content' and 'source' fields"},
        ), 400

    content = data["content"]
    source_domain = data["source"]

    with db_lock, SessionMaker() as session:
        # Check for duplicate content first
        existing_fact = (
            session.query(Fact).filter(Fact.content == content).first()
        )
        if existing_fact:
            return jsonify(
                {
                    "status": "duplicate",
                    "message": "This fact already exists in the ledger.",
                },
            ), 200

        # Find or create the source
        source = (
            session.query(Source)
            .filter(Source.domain == source_domain)
            .one_or_none()
        )
        if not source:
            source = Source(domain=source_domain)
            session.add(source)

        # Create the new fact with default 'ingested' status
        new_fact = Fact(content=content)
        new_fact.set_hash()
        new_fact.sources.append(source)
        session.add(new_fact)
        session.commit()

        # Optionally, you could add it to the FactIndexer here as well
        # with fact_indexer_lock:
        #     fact_indexer.add(new_fact)

        logger.info(
            f"Ingested new fact from source '{source_domain}': \"{content[:50]}...\"",
        )

    return jsonify(
        {"status": "success", "message": "Fact ingested successfully."},
    ), 201


@app.route("/chat", methods=["POST"])
def handle_chat_query() -> Response | tuple[Response, int]:
    """Handle natural language queries from the client using secure RAG synthesis.

    This endpoint implements a multi-layered security system:
    1. Validates user input for malicious content
    2. Searches the ledger for verified facts
    3. Uses LLM to synthesize natural, direct answers (optional)
    4. Cross-checks responses to prevent hallucination
    """
    data = request.get_json()
    if not data or "query" not in data:
        return jsonify({"error": "Missing 'query' in request body"}), 400

    user_query = data["query"]
    use_llm = data.get(
        "use_llm",
        False,
    )  # Default to False to avoid LLM issues

    # Step 1: Find relevant facts from the ledger
    with fact_indexer_lock:
        closest_facts = fact_indexer.find_closest_facts(user_query)

    # Step 2: Use LLM synthesis only if requested
    if use_llm:
        try:
            from axiom_server.rag_synthesis import process_user_query

            success, message, synthesized_answer = process_user_query(
                user_query,
                closest_facts,
            )

            if success:
                # Return both the synthesized answer and the raw facts for verification
                return jsonify(
                    {
                        "answer": synthesized_answer,
                        "results": closest_facts,
                        "synthesis_status": "success",
                        "message": message,
                    },
                )
            # Fall back to raw facts if synthesis fails
            return jsonify(
                {
                    "answer": "I found some relevant information, but encountered an issue generating a direct answer.",
                    "results": closest_facts,
                    "synthesis_status": "failed",
                    "message": message,
                },
            )

        except Exception as e:
            logger.error(f"RAG synthesis failed: {e}")
            # Fall back to raw facts with better error handling
            return jsonify(
                {
                    "answer": "I found some relevant information in the ledger.",
                    "results": closest_facts,
                    "synthesis_status": "error",
                    "message": f"LLM processing error: {e!s}",
                },
            )
    else:
        # Fast mode: return only the facts without LLM synthesis
        # But add intelligent answer synthesis for SEC company questions
        intelligent_answer = None
        confidence = 0.0

        # Check if this is a SEC company question
        if any(
            word in user_query.lower()
            for word in ["sec", "companies", "registered", "publicly traded"]
        ):
            sec_facts = [
                f
                for f in closest_facts
                if "sec" in f["content"].lower()
                and (
                    "inc" in f["content"].lower()
                    or "corporation" in f["content"].lower()
                )
            ]

            if sec_facts:
                # Extract company names from SEC facts
                companies = []
                for fact in sec_facts:
                    # Extract company name from fact content
                    content = fact["content"].lower()
                    if "apple inc" in content:
                        companies.append("Apple Inc.")
                    elif "amazon.com inc" in content:
                        companies.append("Amazon.com Inc.")
                    elif "alphabet inc" in content:
                        companies.append("Alphabet Inc.")
                    elif "microsoft corporation" in content:
                        companies.append("Microsoft Corporation")
                    elif "tesla inc" in content:
                        companies.append("Tesla Inc.")

                if companies:
                    intelligent_answer = f"Based on SEC records, the following companies are publicly traded and registered with the SEC: {', '.join(companies)}."
                    confidence = 0.9

        return jsonify(
            {
                "results": closest_facts,
                "synthesis_status": "disabled",
                "message": "LLM synthesis disabled - showing raw facts only",
                "intelligent_answer": intelligent_answer,
                "confidence": confidence,
            },
        )


@app.route("/enhanced_chat", methods=["POST"])
def handle_enhanced_chat_route() -> Response | tuple[Response, int]:
    """Enhanced chat endpoint that provides intelligent answers."""
    return handle_enhanced_chat()


@app.route("/extract_facts", methods=["POST"])
def handle_extract_facts_route() -> Response | tuple[Response, int]:
    """Extract facts from content using the enhanced processor."""
    return handle_extract_facts()


@app.route("/verify_fact", methods=["POST"])
def handle_verify_fact_route() -> Response | tuple[Response, int]:
    """Verify a specific fact against the knowledge base."""
    return handle_verify_fact()


@app.route("/analyze_question", methods=["POST"])
def handle_analyze_question_route() -> Response | tuple[Response, int]:
    """Analyze a question to understand what type of answer is needed."""
    return handle_analyze_question()


@app.route("/fact_statistics", methods=["GET"])
def handle_fact_statistics_route() -> Response:
    """Get statistics about the fact database."""
    return handle_get_fact_statistics()


@app.route("/test_enhanced_search", methods=["GET"])
def handle_test_enhanced_search_route() -> Response:
    """Test enhanced search functionality."""
    return handle_test_enhanced_search()


@app.route("/sec_edgar_status", methods=["GET"])
def handle_sec_edgar_status_route() -> Response:
    """Check SEC EDGAR integration status."""
    from axiom_server.discovery_sec import get_sec_edgar_status

    status = get_sec_edgar_status()
    return jsonify(status)


@app.route("/debug/propose_block", methods=["POST"])
def debug_propose_block():
    """Debug endpoint to manually trigger block proposal."""
    try:
        node_instance._propose_block()
        return jsonify(
            {"status": "success", "message": "Block proposal triggered"},
        )
    except Exception as e:
        return jsonify({"status": "error", "message": str(e)}), 500


@app.route("/dao/dispute_fact", methods=["POST"])
def handle_dispute_fact():
    """Handle a DAO request to mark two facts as disputed."""
    data = request.get_json()
    if not data or "fact1_hash" not in data or "fact2_hash" not in data:
        return jsonify(
            {"error": "Request must include 'fact1_hash' and 'fact2_hash'"},
        ), 400

    with db_lock, SessionMaker() as session:
        fact1 = (
            session.query(Fact)
            .filter(Fact.hash == data["fact1_hash"])
            .one_or_none()
        )
        fact2 = (
            session.query(Fact)
            .filter(Fact.hash == data["fact2_hash"])
            .one_or_none()
        )

        if not fact1 or not fact2:
            return jsonify({"error": "One or both facts not found"}), 404

        mark_fact_objects_as_disputed(session, fact1, fact2)
        session.commit()

    return jsonify(
        {
            "status": "success",
            "message": "Facts have been marked as disputed.",
        },
    )


@app.route("/get_timeline/<topic>", methods=["GET"])
def handle_get_timeline(topic: str) -> Response:
    """Assembles a verifiable timeline of facts related to a topic."""
    with db_lock:
        with SessionMaker() as session:
            initial_facts = semantic_search_ledger(
                session,
                topic,
                min_status="ingested",
                top_n=50,
            )
            if not initial_facts:
                return jsonify(
                    {
                        "timeline": [],
                        "message": "No facts found for this topic.",
                    },
                )

            def get_date_from_fact(fact: Fact) -> datetime:
                dates = _extract_dates(fact.content)
                return min(dates) if dates else datetime.min

            sorted_facts = sorted(initial_facts, key=get_date_from_fact)
            timeline_data = [
                SerializedFact.from_fact(f).model_dump() for f in sorted_facts
            ]
            return jsonify({"timeline": timeline_data})


@app.route("/get_chain_height", methods=["GET"])
def handle_get_chain_height() -> Response:
    """Handle get chain height request."""
    with db_lock:
        with SessionMaker() as session:
            latest_block = get_latest_block(session)
            return jsonify(
                {"height": latest_block.height if latest_block else -1},
            )


@app.route("/get_blocks", methods=["GET"])
def handle_get_blocks() -> Response:
    """Handle get blocks request."""
    since_height = int(request.args.get("since", -1))
    with SessionMaker() as session:
        blocks = (
            session.query(Block)
            .filter(Block.height > since_height)
            .order_by(Block.height.asc())
            .all()
        )
        blocks_data = [
            {
                "height": b.height,
                "hash": b.hash,
                "previous_hash": b.previous_hash,
                "timestamp": b.timestamp,
                # "nonce": b.nonce, # <-- REMOVE THIS LINE
                "fact_hashes": json.loads(b.fact_hashes),
                "merkle_root": b.merkle_root,
            }
            for b in blocks
        ]
        return jsonify({"blocks": blocks_data})


@app.route("/status", methods=["GET"])
def handle_get_status() -> Response:
    """Handle status request."""
    with SessionMaker() as session:
        latest_block = get_latest_block(session)
        height = latest_block.height if latest_block else 0
        return jsonify(
            {
                "status": "ok",
                "latest_block_height": height,
                "version": __version__,
            },
        )


@app.route("/validator/stake", methods=["POST"])
def handle_stake() -> Response | tuple[Response, int]:
    """Allow a node to stake and become an active validator."""
    data = request.get_json()
    if (
        not data
        or "stake_amount" not in data
        or not isinstance(data["stake_amount"], int)
    ):
        return jsonify(
            {
                "error": "Missing or invalid 'stake_amount' (must be an integer)",
            },
        ), 400

    stake_amount = data["stake_amount"]
    if stake_amount <= 0:
        return jsonify({"error": "Stake amount must be positive"}), 400

    pubkey = node_instance.serialized_public_key.hex()
    region = node_instance.region

    with db_lock, SessionMaker() as session:
        validator = session.get(Validator, pubkey)
        if not validator:
            # NEW: Add the region when creating a new validator
            validator = Validator(
                public_key=pubkey,
                region=region,
                stake_amount=stake_amount,
                is_active=True,
            )
            session.add(validator)
            logger.info(
                f"New validator {pubkey[:10]}... from region '{region}' staked {stake_amount}.",
            )
        else:
            validator.stake_amount = stake_amount
            validator.is_active = True
            # Update region in case the node moved
            validator.region = region
            logger.info(
                f"Validator {pubkey[:10]}... updated stake to {stake_amount}.",
            )

        session.commit()
        node_instance.is_validator = True

    return jsonify(
        {
            "status": "success",
            "message": f"Node {pubkey[:10]} is now an active validator with {stake_amount} stake.",
        },
    )


@app.route("/local_query", methods=["GET"])
def handle_local_query() -> Response:
    """Handle local query request using semantic vector search."""
    search_term = request.args.get("term") or ""
    with SessionMaker() as session:
        results = semantic_search_ledger(session, search_term)
        fact_models = [
            SerializedFact.from_fact(fact).model_dump() for fact in results
        ]
        return jsonify({"results": fact_models})


@app.route("/get_peers", methods=["GET"])
def handle_get_peers() -> Response:
    """Handle get peers request."""
    known_peers = []
    if node_instance is not None:
        known_peers = [link.fmt_addr() for link in node_instance.iter_links()]
    return jsonify({"peers": known_peers})


@app.route("/get_fact_ids", methods=["GET"])
def handle_get_fact_ids() -> Response:
    """Handle get fact ids request."""
    with SessionMaker() as session:
        fact_ids: list[int] = [
            fact.id for fact in session.query(Fact).with_entities(Fact.id)
        ]
        return jsonify({"fact_ids": fact_ids})


@app.route("/get_fact_hashes", methods=["GET"])
def handle_get_fact_hashes() -> Response:
    """Handle get fact hashes request."""
    with SessionMaker() as session:
        fact_hashes: list[str] = [
            fact.hash for fact in session.query(Fact).with_entities(Fact.hash)
        ]
        return jsonify({"fact_hashes": fact_hashes})


@app.route("/get_facts_by_id", methods=["POST"])
def handle_get_facts_by_id() -> Response:
    """Handle get facts by id request."""
    requested_ids: set[int] = set((request.json or {}).get("fact_ids", []))
    with SessionMaker() as session:
        facts = list(session.query(Fact).filter(Fact.id.in_(requested_ids)))
        fact_models = [
            SerializedFact.from_fact(fact).model_dump() for fact in facts
        ]
        return jsonify({"facts": fact_models})


@app.route("/get_facts_by_hash", methods=["POST"])
def handle_get_facts_by_hash() -> Response:
    """Handle get facts by hash request."""
    requested_hashes: set[str] = set(
        (request.json or {}).get("fact_hashes", []),
    )
    with SessionMaker() as session:
        facts = list(
            session.query(Fact).filter(Fact.hash.in_(requested_hashes)),
        )
        fact_models = [
            SerializedFact.from_fact(fact).model_dump() for fact in facts
        ]
        return jsonify({"facts": fact_models})


@app.route("/get_merkle_proof", methods=["GET"])
def handle_get_merkle_proof() -> Response | tuple[Response, int]:
    """Handle merkle proof request."""
    fact_hash = request.args.get("fact_hash")
    block_height_str = request.args.get("block_height")
    if not fact_hash or not block_height_str:
        return jsonify(
            {"error": "fact_hash and block_height are required parameters"},
        ), 400
    try:
        block_height = int(block_height_str)
    except ValueError:
        return jsonify({"error": "block_height must be an integer"}), 400
    with SessionMaker() as session:
        block = (
            session.query(Block)
            .filter(Block.height == block_height)
            .one_or_none()
        )
        if not block:
            return jsonify(
                {"error": f"Block at height {block_height} not found"},
            ), 404
        fact_hashes_in_block = json.loads(block.fact_hashes)
        if fact_hash not in fact_hashes_in_block:
            return jsonify(
                {"error": "Fact hash not found in the specified block"},
            ), 404
        merkle_tree = merkle.MerkleTree(fact_hashes_in_block)
        try:
            fact_index = fact_hashes_in_block.index(fact_hash)
            proof = merkle_tree.get_proof(fact_index)
        except (ValueError, IndexError) as exc:
            logger.error(f"Error generating Merkle proof: {exc}")
            return jsonify({"error": "Failed to generate Merkle proof"}), 500
        return jsonify(
            {
                "fact_hash": fact_hash,
                "block_height": block_height,
                "merkle_root": block.merkle_root,
                "proof": proof,
            },
        )


@app.route("/anonymous_query", methods=["POST"])
def handle_anonymous_query() -> Response | tuple[Response, int]:
    """Handle anonymous query request."""
    return jsonify({"error": "Anonymous query not implemented in V4"}), 501


@app.route("/dao/proposals", methods=["GET"])
def handle_get_proposals() -> tuple[Response, int]:
    """Handle dao proposals request."""
    return jsonify({"error": "DAO not implemented in V4"}), 501


@app.route("/dao/submit_proposal", methods=["POST"])
def handle_submit_proposal() -> Response | tuple[Response, int]:
    """Handle submit proposal request."""
    return jsonify({"error": "DAO not implemented in V4"}), 501


@app.route("/dao/submit_vote", methods=["POST"])
def handle_submit_vote() -> Response | tuple[Response, int]:
    """Handle submit vote request."""
    return jsonify({"error": "DAO not implemented in V4"}), 501


@app.route("/get_fact_context/<fact_hash>", methods=["GET"])
def handle_get_fact_context(fact_hash: str) -> Response | tuple[Response, int]:
    """Handle get fact content request."""
    with SessionMaker() as session:
        target_fact = (
            session.query(Fact).filter(Fact.hash == fact_hash).one_or_none()
        )
        if not target_fact:
            return jsonify({"error": "Fact not found"}), 404
        links = (
            session.query(FactLink)
            .filter(
                (FactLink.fact1_id == target_fact.id)
                | (FactLink.fact2_id == target_fact.id),
            )
            .all()
        )
        related_facts_data = []
        for link in links:
            other_fact = (
                link.fact2 if link.fact1_id == target_fact.id else link.fact1
            )
            related_facts_data.append(
                {
                    "relationship": link.relationship_type.value,
                    "fact": SerializedFact.from_fact(other_fact).model_dump(),
                },
            )
        return jsonify(
            {
                "target_fact": SerializedFact.from_fact(
                    target_fact,
                ).model_dump(),
                "related_facts": related_facts_data,
            },
        )


@app.route("/explorer/node_stats", methods=["GET"])
def handle_get_node_stats() -> Response:
    """Provide detailed statistics for this specific node."""
    with db_lock, SessionMaker() as session:
        pubkey = node_instance.serialized_public_key.hex()
        validator = session.get(Validator, pubkey)

        if not validator:
            return jsonify(
                {
                    "public_key": pubkey,
                    "is_validator": False,
                    "region": node_instance.region,
                },
            )

        # Count blocks proposed by this validator
        blocks_proposed_count = (
            session.query(Block)
            .filter(Block.proposer_pubkey == pubkey)
            .count()
        )

        # In a real system, uptime would be tracked, here we simulate it
        # This is a placeholder for a real uptime tracking mechanism
        uptime_percentage = 99.8

        return jsonify(
            {
                "public_key": pubkey,
                "is_validator": True,
                "region": validator.region,
                "stake_amount": validator.stake_amount,
                "reputation_score": validator.reputation_score,
                "rewards_earned": validator.rewards,
                "blocks_proposed": blocks_proposed_count,
                "uptime_percentage": uptime_percentage,
            },
        )


@app.route("/explorer/network_stats", methods=["GET"])
def handle_get_network_stats() -> Response:
    """Provide aggregate statistics for the entire network as seen by this node."""
    with db_lock, SessionMaker() as session:
        total_facts = session.query(Fact).count()
        corroborated_facts = session.query(Fact).filter(Fact.score > 0).count()
        disputed_facts = session.query(Fact).filter(Fact.disputed).count()
        total_validators = (
            session.query(Validator).filter(Validator.is_active).count()
        )
        latest_block = get_latest_block(session)

        return jsonify(
            {
                "current_block_height": latest_block.height
                if latest_block
                else 0,
                "total_facts_grounded": total_facts,
                "corroborated_facts": corroborated_facts,
                "disputed_facts": disputed_facts,
                "active_validators": total_validators,
            },
        )


@app.route("/explorer/ledger_growth", methods=["GET"])
def handle_get_ledger_growth() -> Response:
    """Provide data for charting the growth of facts and blocks over time."""
    with db_lock, SessionMaker() as session:
        # Query blocks and their timestamps
        blocks = (
            session.query(Block.height, Block.timestamp)
            .order_by(Block.height)
            .all()
        )

        # In a more advanced system, we'd query fact creation dates.
        # For now, we can approximate fact growth by counting facts per block.
        fact_growth_data = []
        total_facts = 0
        for block in blocks:
            fact_hashes = json.loads(block.fact_hashes)
            total_facts += len(fact_hashes)
            fact_growth_data.append(
                {
                    "height": block.height,
                    "timestamp": block.timestamp,
                    "total_facts": total_facts,
                },
            )

        return jsonify(fact_growth_data)


# Neural Network and Dispute System Endpoints
@app.route("/neural/verify_fact", methods=["POST"])
def handle_neural_verify_fact():
    """Verify a fact using the neural network system."""
    data = request.get_json()
    if not data or "content" not in data:
        return jsonify({"error": "Request must include 'content'"}), 400

    try:
        # Create a temporary fact for verification
        sources = []
        if "sources" in data:
<<<<<<< HEAD
            # Handle sources that might be strings or dictionaries
            for s in data["sources"]:
                if isinstance(s, dict):
                    sources.append(Source(domain=s.get('domain', '')))
                elif isinstance(s, str):
                    sources.append(Source(domain=s))
                else:
                    sources.append(Source(domain=str(s)))
        
=======
            sources = [
                Source(domain=s.get("domain", "")) for s in data["sources"]
            ]

>>>>>>> 660494c0
        fact = Fact(
            content=data["content"],
            sources=sources,
            status=FactStatus.INGESTED,
        )

        # Use the neural verifier
        result = node_instance.neural_verifier.verify_fact(fact)

        return jsonify({"status": "success", "verification_result": result})
    except Exception as e:
        logger.error(f"Error in neural verification: {e}")
        return jsonify({"error": str(e)}), 500


@app.route("/neural/process_fact", methods=["POST"])
def handle_neural_process_fact():
    """Process a fact through the enhanced fact processor."""
    data = request.get_json()
    if not data or "content" not in data:
        return jsonify({"error": "Request must include 'content'"}), 400

    try:
        sources = []
        if "sources" in data:
            sources = data["sources"]

        metadata = data.get("metadata", {})

        # Use the enhanced fact processor
        result = node_instance.enhanced_fact_processor.process_fact(
            fact_content=data["content"], sources=sources, metadata=metadata,
        )

        return jsonify({"status": "success", "processing_result": result})
    except Exception as e:
        logger.error(f"Error in fact processing: {e}")
        return jsonify({"error": str(e)}), 500


@app.route("/dispute/create", methods=["POST"])
def handle_create_dispute():
    """Create a new dispute against a fact."""
    data = request.get_json()
    if not data or "fact_id" not in data or "reason" not in data:
        return jsonify(
            {"error": "Request must include 'fact_id' and 'reason'"},
        ), 400

    try:
        evidence = None
        if "evidence" in data:
            from axiom_server.dispute_system import DisputeEvidence

            evidence = [DisputeEvidence(**ev) for ev in data["evidence"]]

        dispute = node_instance.dispute_system.create_dispute(
            fact_id=data["fact_id"], reason=data["reason"], evidence=evidence,
        )

        # Broadcast dispute to network
        broadcast_result = node_instance.dispute_system.broadcast_dispute(
            dispute,
        )

        return jsonify(
            {
                "status": "success",
                "dispute_id": dispute.dispute_id,
                "broadcast_result": broadcast_result,
            },
        )
    except Exception as e:
        logger.error(f"Error creating dispute: {e}")
        return jsonify({"error": str(e)}), 500


@app.route("/dispute/vote", methods=["POST"])
def handle_vote_on_dispute():
    """Cast a vote on a dispute."""
    data = request.get_json()
    if (
        not data
        or "dispute_id" not in data
        or "vote" not in data
        or "reasoning" not in data
    ):
        return jsonify(
            {
                "error": "Request must include 'dispute_id', 'vote', and 'reasoning'",
            },
        ), 400

    try:
        success = node_instance.dispute_system.cast_vote(
            dispute_id=data["dispute_id"],
            vote=data["vote"],  # True = fact is false, False = fact is true
            reasoning=data["reasoning"],
            confidence=data.get("confidence", 0.8),
        )

        return jsonify(
            {
                "status": "success" if success else "failed",
                "message": "Vote cast successfully"
                if success
                else "Failed to cast vote",
            },
        )
    except Exception as e:
        logger.error(f"Error casting vote: {e}")
        return jsonify({"error": str(e)}), 500


@app.route("/dispute/status", methods=["GET"])
def handle_get_dispute_status():
    """Get status of all disputes."""
    try:
        disputes = node_instance.dispute_system.get_active_disputes()
        stats = node_instance.dispute_system.get_dispute_statistics()

        return jsonify(
            {"status": "success", "disputes": disputes, "statistics": stats},
        )
    except Exception as e:
        logger.error(f"Error getting dispute status: {e}")
        return jsonify({"error": str(e)}), 500


@app.route("/neural/performance", methods=["GET"])
def handle_get_neural_performance():
    """Get neural network performance metrics."""
    try:
        neural_metrics = (
            node_instance.neural_verifier.get_performance_metrics()
        )
        processing_stats = (
            node_instance.enhanced_fact_processor.get_processing_statistics()
        )

        return jsonify(
            {
                "status": "success",
                "neural_metrics": neural_metrics,
                "processing_stats": processing_stats,
            },
        )
    except Exception as e:
        logger.error(f"Error getting neural performance: {e}")
        return jsonify({"error": str(e)}), 500


@app.route("/test_fact_indexer", methods=["GET"])
def handle_test_fact_indexer():
    """Test endpoint to check if the fact indexer is working."""
    try:
        # Test if fact_indexer is accessible
        if 'fact_indexer' in globals():
            # Test a simple search
            test_results = fact_indexer.find_closest_facts("test", top_n=1, min_similarity=0.1)
            return jsonify({
                "status": "success",
                "fact_indexer_accessible": True,
                "test_results_count": len(test_results),
                "fact_indexer_type": str(type(fact_indexer))
            })
        else:
            return jsonify({
                "status": "error",
                "fact_indexer_accessible": False,
                "error": "fact_indexer not found in globals"
            })
    except Exception as e:
        return jsonify({
            "status": "error",
            "fact_indexer_accessible": False,
            "error": str(e)
        }), 500


def main() -> None:
    """Handle running an Axiom Node from the command line."""
    global node_instance, fact_indexer, API_PORT

    # 1. Setup the argument parser
    parser = argparse.ArgumentParser(description="Run an Axiom P2P Node.")
    parser.add_argument(
        "--host",
        type=str,
        default="127.0.0.1",
        help="Host IP to bind to.",
    )
    parser.add_argument(
        "--p2p-port",
        type=int,
        default=5000,
        help="Port for P2P communication.",
    )
    parser.add_argument(
        "--api-port",
        type=int,
        default=8000,
        help="Port for the Flask API server.",
    )
    parser.add_argument(
        "--bootstrap-peer",
        type=str,
        default=None,
        help="Full URL of a peer to connect to for bootstrapping (e.g., http://host:port).",
    )
    args = parser.parse_args()

    try:
        # Debug: Print the arguments
        logger.info("Starting node with arguments:")
        logger.info(f"  host: {args.host}")
        logger.info(f"  p2p_port: {args.p2p_port}")
        logger.info(f"  api_port: {args.api_port}")
        logger.info(f"  bootstrap_peer: {args.bootstrap_peer}")

        # 2. Create the AxiomNode instance, passing the arguments directly.
        node_instance = AxiomNode(
            host=args.host,
            port=args.p2p_port,
            api_port=args.api_port,
            bootstrap_peer=args.bootstrap_peer,
        )

        threading.Timer(5.0, node_instance._request_sync_with_peers).start()
        threading.Timer(30.0, node_instance._conclude_syncing).start()

        logger.info("--- Initializing Fact Indexer for Hybrid Search ---")
        with SessionMaker() as db_session:
            # Create the indexer instance, passing it the session it needs.
            fact_indexer = FactIndexer(db_session)
            # Build the initial index.
            fact_indexer.index_facts_from_db()

        # 3. Start the Flask API server in its own thread.
        api_thread = threading.Thread(
            target=lambda: app.run(
                host=args.host,
                port=args.api_port,
                debug=False,
                use_reloader=False,
            ),
            daemon=True,
        )
        api_thread.start()
        logger.info(
            f"Flask API server started on http://{args.host}:{args.api_port}",
        )

        # 4. Start the main P2P and Axiom work loops.
        node_instance.start()

    except KeyboardInterrupt:
        logger.info("Shutdown signal received. Exiting.")
    except Exception as exc:
        logger.critical(
            f"A critical error occurred during node startup: {exc}",
            exc_info=True,
        )
        sys.exit(1)


if __name__ == "__main__":
    main()<|MERGE_RESOLUTION|>--- conflicted
+++ resolved
@@ -1666,7 +1666,6 @@
         # Create a temporary fact for verification
         sources = []
         if "sources" in data:
-<<<<<<< HEAD
             # Handle sources that might be strings or dictionaries
             for s in data["sources"]:
                 if isinstance(s, dict):
@@ -1676,12 +1675,6 @@
                 else:
                     sources.append(Source(domain=str(s)))
         
-=======
-            sources = [
-                Source(domain=s.get("domain", "")) for s in data["sources"]
-            ]
-
->>>>>>> 660494c0
         fact = Fact(
             content=data["content"],
             sources=sources,
