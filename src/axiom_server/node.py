--- conflicted
+++ resolved
@@ -259,7 +259,7 @@
         my_pubkey = self.serialized_public_key.hex()
 
         # Determine which node should be the proposer based on slot number
-<<<<<<< HEAD
+
         proposer_port = 5001 + (slot % 3)  # 5001, 5002, or 5003
 
         if self.port == proposer_port:
@@ -268,40 +268,13 @@
             )
             return my_pubkey
         # This is not our turn to propose
-=======
-        if slot % 2 == 0:
-            # Even slots: bootstrap node (port 5001) should propose
-            if self.port == 5001:
-                selected_proposer = my_pubkey
-            else:
-                # This is the peer node, but it's an even slot, so bootstrap should propose
-                # Return None to indicate we're not the proposer
-                background_thread_logger.info(
-                    f"Slot {slot}: Even slot, but we're peer node (port {self.port}), bootstrap should propose",
-                )
-                return None
-        else:
-            # Odd slots: peer node (port 5002) should propose
-            if self.port == 5002:
-                selected_proposer = my_pubkey
-            else:
-                # This is the bootstrap node, but it's an odd slot, so peer should propose
-                # Return None to indicate we're not the proposer
-                background_thread_logger.info(
-                    f"Slot {slot}: Odd slot, but we're bootstrap node (port {self.port}), peer should propose",
-                )
-                return None
-
->>>>>>> 990a7b49
+
         background_thread_logger.info(
             f"Slot {slot}: Not proposer for slot {slot}. Expected: port {proposer_port}, Our port: {self.port}",
         )
-<<<<<<< HEAD
+
         return None
-=======
-
-        return selected_proposer
->>>>>>> 990a7b49
+
 
     def _handle_block_proposal(self, proposal_data: dict) -> None:
         """Handle a block proposal from a peer.
@@ -658,12 +631,10 @@
                                     current_slot + 1
                                 ) * SECONDS_PER_SLOT
                                 sleep_duration = max(
-<<<<<<< HEAD
+
                                     0,
                                     next_slot_time - time.time(),
-=======
-                                    0, next_slot_time - time.time(),
->>>>>>> 990a7b49
+
                                 )
                                 time.sleep(sleep_duration)
                                 continue
