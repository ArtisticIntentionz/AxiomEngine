--- conflicted
+++ resolved
@@ -67,16 +67,8 @@
 
 # --- NEW: Efficiently load and cache the NLI model ---
 @cache
-<<<<<<< HEAD
 def get_nli_classifier() -> NliPipeline | None:
     """Loads and returns a cached instance of the NLI pipeline."""
-=======
-def get_nli_classifier() -> NliPipeline:
-    """Load and returns a cached instance of the NLI pipeline.
-
-    This prevents reloading the large model from memory on every call.
-    """
->>>>>>> 86124cde
     try:
         logger.info("Initializing Hugging Face NLI model for the first time...")
         # We use a lightweight model to save resources and improve speed.
@@ -344,46 +336,18 @@
     corroboration_count: int = 0
     addition_count: int = 0
 
-<<<<<<< HEAD
     def add(self, fact: Fact):
         """
         Adds and processes a fact against the database, now with robust,
         database-level duplicate handling.
         """
         from sqlalchemy.exc import IntegrityError # Import the specific exception
-=======
-    def add(self, fact: Fact) -> None:
-        """Add and processes a fact against the database."""
-        assert fact.id is not None, (
-            "Fact must be saved to the DB before processing."
-        )
-
-        assert fact.id is not None, (
-            "Fact must be saved to the DB before processing."
-        )
-
-        pipeline: Pipeline[Fact] = Pipeline(
-            "Crucible Fact Addition",
-            [
-                Transformation(self._set_hash, "Computing hash"),
-                Transformation(
-                    self._process_relationships_and_corroboration,
-                    "Process Relationships and Corroboration",
-                ),
-            ],
-        )
-        if pipeline.run(fact):
-            # --- MODIFICATION 2: If pipeline succeeds, add to index ---
-            self.fact_indexer.add_fact(fact)
-        self.session.commit()
->>>>>>> 86124cde
 
         assert fact.sources, "Fact must have a source before being added."
         primary_source = fact.sources[0]
         
         fact.set_hash()
 
-<<<<<<< HEAD
         try:
             # We attempt to add the new fact and commit it immediately.
             self.session.add(fact)
@@ -413,10 +377,6 @@
         Finds potentially related facts and checks for contradictions, corroborations,
         and other relationships.
         """
-=======
-    def _process_relationships_and_corroboration(self, new_fact: Fact) -> Fact:
-        """Find and process all interactions (contradictions, relationships, corroborations) for a new fact."""
->>>>>>> 86124cde
         new_doc = new_fact.get_semantics().get("doc")
         nli_classifier = get_nli_classifier()
         if not new_doc or not nli_classifier:
@@ -431,12 +391,8 @@
         entity_filters = [Fact.content.ilike(f"%{entity}%") for entity in new_entities]
         query = self.session.query(Fact).filter(
             Fact.id != new_fact.id,
-<<<<<<< HEAD
             Fact.disputed == False,
             or_(*entity_filters)
-=======
-            Fact.disputed == False,  # noqa: E712
->>>>>>> 86124cde
         )
         potentially_related_facts = query.all()
 
