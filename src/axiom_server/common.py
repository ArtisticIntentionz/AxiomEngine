--- conflicted
+++ resolved
@@ -1,27 +1,18 @@
-<<<<<<< HEAD
+"""Common - Shared data."""
+
+from __future__ import annotations
+
 # Axiom - common.py
 # Copyright (C) 2025 The Axiom Contributors
 # This program is licensed under the Peer Production License (PPL).
 # See the LICENSE file for full details.
-
-import spacy
-
-NLP_MODEL = spacy.load("en_core_web_sm")
-
-SUBJECTIVITY_INDICATORS = {
-=======
-"""Common - Shared data."""
-
-from __future__ import annotations
-
-from dataclasses import dataclass
 from typing import Final
 
 import spacy
 
 NLP_MODEL: Final = spacy.load("en_core_web_sm")
+
 SUBJECTIVITY_INDICATORS: Final = {
->>>>>>> aef22e8a
     "believe",
     "think",
     "feel",
@@ -67,22 +58,4 @@
     "sycophants",
     "unwelcome",
     "flatly",
-<<<<<<< HEAD
-}
-=======
-}
-
-
-@dataclass
-class TrustedURL:
-    """Trusted URL."""
-
-    value: str
-
-
-@dataclass
-class UntrustedURL:
-    """Untrusted URL."""
-
-    value: str
->>>>>>> aef22e8a
+}