"""Axiom Client - Desktop Application with Intelligent Chat and Blockchain Verification."""

from __future__ import annotations

import hashlib
import random
import sys
from typing import Any, TypedDict, cast

import requests
from PyQt6.QtCore import QThread, QTimer, pyqtSignal
from PyQt6.QtGui import QFont
from PyQt6.QtWidgets import (
    QApplication,
    QComboBox,
    QHBoxLayout,
    QLabel,
    QLineEdit,
    QPushButton,
    QStatusBar,
    QTableWidget,
    QTableWidgetItem,
    QTabWidget,
    QTextEdit,
    QVBoxLayout,
    QWidget,
)

# A list of known nodes for resilience.
BOOTSTRAP_PEERS = [
    "http://127.0.0.1:8001",
]


# --- Data models to match the server's API responses ---
class ChatResult(TypedDict, total=False):
    """Represents a single result from the /chat endpoint."""

    content: str
    similarity: float
    fact_id: int
    sources: list[str]
    disputed: bool
    fact_hash: str
    block_height: int


class ChatResponse(TypedDict):
    """The expected JSON response from the /chat endpoint."""

    results: list[ChatResult]
    node_url: str
    answer: str  # New: synthesized answer from secure RAG system
    synthesis_status: str  # New: success/failed/error
    message: str  # New: status message


class ErrorResponse(TypedDict):
    """A response containing an error message."""

    error: str


# --- Local Merkle Proof Verification Logic ---
def verify_merkle_proof(
    leaf_hash_hex: str,
    proof: list[str],
    root_hex: str,
) -> bool:
    """Verify a Merkle proof locally using SHA256."""
    try:
        current_hash = bytes.fromhex(leaf_hash_hex)
        for proof_hash_hex in proof:
            proof_hash = bytes.fromhex(proof_hash_hex)
            # The order of concatenation depends on the lexicographical order of the hashes
            if current_hash < proof_hash:
                combined = current_hash + proof_hash
            else:
                combined = proof_hash + current_hash
            current_hash = hashlib.sha256(combined).digest()

        return current_hash.hex() == root_hex
    except (ValueError, TypeError):
        # Handles cases where hex strings are malformed
        return False


# --- Asynchronous Worker Threads ---
class NetworkWorker(QThread):
    """Worker for the main chat query."""

    finished = pyqtSignal(object)
    progress = pyqtSignal(str)

    def __init__(self, query_term: str, use_llm: bool = False) -> None:
        """Initialize the network worker."""
        super().__init__()
        self.query_term = query_term
        self.use_llm = use_llm

    def run(self) -> None:
        """Execute the network query against bootstrap peers."""
        nodes_to_try = random.sample(BOOTSTRAP_PEERS, len(BOOTSTRAP_PEERS))
        for i, node_url in enumerate(nodes_to_try):
            try:
                mode_text = (
                    "with LLM synthesis"
                    if self.use_llm
                    else "fast mode (NLI only)"
                )
                self.progress.emit(
                    f"Querying Axiom Node {i + 1}/{len(nodes_to_try)} ({node_url}) - {mode_text}...",
                )
                response = requests.post(
                    f"{node_url}/chat",
                    json={"query": self.query_term, "use_llm": self.use_llm},
                    timeout=15,
                )
                response.raise_for_status()
                data = response.json()
                data["node_url"] = node_url
                self.finished.emit(data)
                return
            except requests.RequestException as e:
                self.progress.emit(
                    f"Node {node_url} failed: {e}. Trying next...",
                )
                continue
        self.finished.emit({"error": "All known Axiom nodes are unreachable."})


class VerificationWorker(QThread):
    """Worker thread to fetch a Merkle proof for a given fact."""

    finished = pyqtSignal(object)

<<<<<<< HEAD
    def __init__(
        self,
        node_url: str,
        fact_hash: str,
        block_height: int,
    ) -> None:
=======
    def __init__(self, node_url: str, fact_hash: str, block_height: int):
>>>>>>> ad672940
        """Initialize the verification worker."""
        super().__init__()
        self.node_url = node_url
        self.fact_hash = fact_hash
        self.block_height = block_height

    def run(self) -> None:
        """Execute the Merkle proof fetch request."""
        try:
            response = requests.get(
                f"{self.node_url}/get_merkle_proof",
                params={
                    "fact_hash": str(self.fact_hash),
                    "block_height": str(self.block_height),
                },
                timeout=10,
            )
            response.raise_for_status()
            self.finished.emit(response.json())
        except requests.RequestException as e:
            self.finished.emit({"error": f"Failed to get proof: {e}"})


class FactContextWorker(QThread):
    """Fetch context/relationships for a given fact hash."""

    finished = pyqtSignal(object)

    def __init__(self, node_url: str, fact_hash: str) -> None:
        """Initialize the fact context worker."""
        super().__init__()
        self.node_url = node_url
        self.fact_hash = fact_hash

    def run(self) -> None:
        """Execute the fact context fetch request."""
        try:
            response = requests.get(
                f"{self.node_url}/get_fact_context/{self.fact_hash}",
                timeout=10,
            )
            response.raise_for_status()
            self.finished.emit(response.json())
        except requests.RequestException as e:
            self.finished.emit({"error": f"Failed to get context: {e}"})


class TimelineWorker(QThread):
    """Fetch a verified timeline for a topic."""

    finished = pyqtSignal(object)

    def __init__(self, node_url: str, topic: str) -> None:
        """Initialize the timeline worker."""
        super().__init__()
        self.node_url = node_url
        self.topic = topic

    def run(self) -> None:
        """Execute the timeline fetch request."""
        try:
            response = requests.get(
                f"{self.node_url}/get_timeline/{self.topic}",
                timeout=15,
            )
            response.raise_for_status()
            self.finished.emit(response.json())
        except requests.RequestException as e:
            self.finished.emit({"error": f"Failed to get timeline: {e}"})


class StatsWorker(QThread):
    """Fetch status, node stats, and network stats for a selected node."""

    finished = pyqtSignal(object)

    def __init__(self, node_url: str) -> None:
        """Initialize the stats worker."""
        super().__init__()
        self.node_url = node_url

    def run(self) -> None:
        """Execute the stats fetch requests."""
        result: dict[str, Any] = {"node_url": self.node_url}
        try:
            status = requests.get(f"{self.node_url}/status", timeout=10)
            status.raise_for_status()
            result["status"] = status.json()
        except requests.RequestException as e:
            result["status_error"] = str(e)
        try:
            ns = requests.get(
                f"{self.node_url}/explorer/node_stats",
                timeout=10,
            )
            ns.raise_for_status()
            result["node_stats"] = ns.json()
        except requests.RequestException as e:
            result["node_stats_error"] = str(e)
        try:
            net = requests.get(
                f"{self.node_url}/explorer/network_stats",
                timeout=10,
            )
            net.raise_for_status()
            result["network_stats"] = net.json()
        except requests.RequestException as e:
            result["network_stats_error"] = str(e)
        self.finished.emit(result)


# --- Main Application Window ---
class AxiomClientApp(QWidget):
    """The main GUI window for the Axiom Client."""

    def __init__(self) -> None:
        """Initialize the main application window."""
        super().__init__()
        self.setWindowTitle("Axiom Client")
        self.setGeometry(100, 100, 700, 500)
        self.network_worker: NetworkWorker
        self.verification_worker: VerificationWorker
        self.context_worker: FactContextWorker
        self.timeline_worker: TimelineWorker
        self.stats_worker: StatsWorker
        self.connected_node_url: str | None = None
        self.setup_ui()
        self.status_timer = QTimer(self)
        self.status_timer.timeout.connect(self.update_network_status)
        self.status_timer.start(30000)  # Check status every 30 seconds
        self.update_network_status()

    def setup_ui(self) -> None:
        """Set up the main UI components and layout."""
        self.qv_box_layout = QVBoxLayout()
        self.setLayout(self.qv_box_layout)
        self.title_label = QLabel("AXIOM")
        self.title_label.setFont(QFont("Arial", 24, QFont.Weight.Bold))
        self.qv_box_layout.addWidget(self.title_label)

        # Tabs
        self.tabs = QTabWidget()
        self.qv_box_layout.addWidget(self.tabs, 1)

        # Search Tab
        self.search_tab = QWidget()
        self.tabs.addTab(self.search_tab, "Search")
        self._setup_search_tab()

        # Timeline Tab
        self.timeline_tab = QWidget()
        self.tabs.addTab(self.timeline_tab, "Timeline")
        self._setup_timeline_tab()

        # Explorer Tab
        self.explorer_tab = QWidget()
        self.tabs.addTab(self.explorer_tab, "Explorer")
        self._setup_explorer_tab()

        # Status bar
        self.status_bar = QStatusBar()
        self.qv_box_layout.addWidget(self.status_bar)
        self.connection_status_label = QLabel("⚫️ Checking...")
        self.block_height_label = QLabel("Block: N/A")
        self.version_label = QLabel("Node: N/A")
        self.status_bar.addPermanentWidget(self.connection_status_label)
        self.status_bar.addPermanentWidget(self.block_height_label)
        self.status_bar.addPermanentWidget(self.version_label)

    def _setup_search_tab(self) -> None:
        layout = QVBoxLayout()
        self.search_tab.setLayout(layout)

        # Query input row
        row = QHBoxLayout()
        self.query_input = QLineEdit()
        self.query_input.setPlaceholderText("Ask Axiom a question…")
        self.query_input.setFont(QFont("Arial", 14))
        self.query_input.returnPressed.connect(self.start_search)
        row.addWidget(self.query_input, 1)
        self.search_button = QPushButton("Search")
        self.search_button.setFont(QFont("Arial", 14))
        self.search_button.clicked.connect(self.start_search)
        row.addWidget(self.search_button)
        layout.addLayout(row)

        # Think toggle row
        think_row = QHBoxLayout()
        think_row.addWidget(QLabel("Mode:"))
        self.think_button = QPushButton("⚡ Fast (NLI)")
        self.think_button.setCheckable(True)
<<<<<<< HEAD
        self.think_button.setChecked(
            False,
        )  # Default to NLI mode to avoid LLM issues
=======
        self.think_button.setChecked(False)  # Default to NLI mode to avoid LLM issues
>>>>>>> ad672940
        self.think_button.setFont(QFont("Arial", 12))
        self.think_button.clicked.connect(self.toggle_think_mode)
        think_row.addWidget(self.think_button)
        think_row.addStretch()  # Push to the left
        layout.addLayout(think_row)

        self.status_label = QLabel("Status: Idle")
        self.status_label.setFont(QFont("Arial", 10))
        layout.addWidget(self.status_label)

        # Results table
        self.results_table = QTableWidget(0, 6)
        self.results_table.setHorizontalHeaderLabels(
            [
                "Content",
                "Similarity",
                "Sources",
                "Disputed",
                "Fact Hash",
                "Block",
            ],
        )
        self.results_table.setColumnWidth(0, 380)
        self.results_table.setColumnWidth(1, 90)
        self.results_table.setColumnWidth(2, 140)
        self.results_table.setColumnWidth(3, 70)
        self.results_table.setColumnWidth(4, 280)
        self.results_table.setColumnWidth(5, 60)
        layout.addWidget(self.results_table, 1)

        buttons = QHBoxLayout()
        self.verify_button = QPushButton("Verify Selected")
        self.verify_button.clicked.connect(self.verify_selected)
        buttons.addWidget(self.verify_button)
        self.context_button = QPushButton("Show Context")
        self.context_button.clicked.connect(self.show_selected_context)
        buttons.addWidget(self.context_button)
        layout.addLayout(buttons)

        self.results_output = QTextEdit()
        self.results_output.setReadOnly(True)
        self.results_output.setFont(QFont("Arial", 12))
        layout.addWidget(self.results_output, 1)

    def _setup_timeline_tab(self) -> None:
        layout = QVBoxLayout()
        self.timeline_tab.setLayout(layout)
        row = QHBoxLayout()
        self.timeline_input = QLineEdit()
        self.timeline_input.setPlaceholderText("Enter topic for timeline…")
        self.timeline_input.returnPressed.connect(self.fetch_timeline)
        row.addWidget(self.timeline_input, 1)
        self.timeline_button = QPushButton("Build Timeline")
        self.timeline_button.clicked.connect(self.fetch_timeline)
        row.addWidget(self.timeline_button)
        layout.addLayout(row)
        self.timeline_output = QTextEdit()
        self.timeline_output.setReadOnly(True)
        layout.addWidget(self.timeline_output, 1)

    def _setup_explorer_tab(self) -> None:
        layout = QVBoxLayout()
        self.explorer_tab.setLayout(layout)
        row = QHBoxLayout()
        self.node_selector = QComboBox()
        self.node_selector.addItems(BOOTSTRAP_PEERS)
        row.addWidget(QLabel("Node:"))
        row.addWidget(self.node_selector, 1)
        self.refresh_stats_button = QPushButton("Refresh Stats")
        self.refresh_stats_button.clicked.connect(self.refresh_stats)
        row.addWidget(self.refresh_stats_button)
        layout.addLayout(row)
        self.explorer_output = QTextEdit()
        self.explorer_output.setReadOnly(True)
        layout.addWidget(self.explorer_output, 1)

    def toggle_think_mode(self) -> None:
        """Toggle between LLM synthesis and fast NLI-only mode."""
        if self.think_button.isChecked():
            self.think_button.setText("🤔 Think (LLM)")
            self.think_button.setStyleSheet(
                "QPushButton { background-color: #4CAF50; color: white; }",
            )
        else:
            self.think_button.setText("⚡ Fast (NLI)")
            self.think_button.setStyleSheet(
                "QPushButton { background-color: #FF9800; color: white; }",
            )

    def start_search(self) -> None:
        """Start the search process based on user input."""
        query = self.query_input.text()
        if not query:
            return
        self.search_button.setEnabled(False)
        self.results_output.clear()
        self.results_table.setRowCount(0)
        self.status_bar.clearMessage()

        use_llm = self.think_button.isChecked()
        self.network_worker = NetworkWorker(query, use_llm)
        self.network_worker.progress.connect(self.update_status)
        self.network_worker.finished.connect(self.handle_search_result)
        self.network_worker.start()

    def update_status(self, message: str) -> None:
        """Update the status label with a new message."""
        self.status_label.setText(f"Status: {message}")

    def handle_search_result(self, response_obj: object) -> None:
        """Handle the results from the network worker's search query."""
        response = cast("ChatResponse | ErrorResponse", response_obj)
        # record connected node if present
        if isinstance(response, dict) and "node_url" in response:
            self.connected_node_url = cast("dict[str, Any]", response)[
                "node_url"
            ]
            self.connection_status_label.setText(
                f"🟢 Connected to {self.connected_node_url}",
            )
        self.display_results(response)

        if (
            isinstance(response, dict)
            and "results" in response
            and response.get("results")
            and "error" not in response  # Ensure it's not an ErrorResponse
        ):
            # Populate table with all results
            results = response["results"]
            self.results_table.setRowCount(len(results))
            for r, item in enumerate(results):
                content = item.get("content", "")
                sources = ", ".join(item.get("sources", []))
                similarity = f"{item.get('similarity', 0) * 100:.1f}%"
                disputed = "Yes" if item.get("disputed") else "No"
                fact_hash = item.get("fact_hash", "")
                block_height = str(item.get("block_height", ""))
                self.results_table.setItem(
                    r,
                    0,
                    QTableWidgetItem(content[:200]),
                )
                self.results_table.setItem(r, 1, QTableWidgetItem(similarity))
                self.results_table.setItem(r, 2, QTableWidgetItem(sources))
                self.results_table.setItem(r, 3, QTableWidgetItem(disputed))
                self.results_table.setItem(r, 4, QTableWidgetItem(fact_hash))
                self.results_table.setItem(
                    r,
                    5,
                    QTableWidgetItem(block_height),
                )

<<<<<<< HEAD
            top_result = results[0]
            top_similarity: float = top_result.get("similarity", 0.0)
            top_fact_hash: str | None = top_result.get("fact_hash")
            top_block_height: int | None = top_result.get("block_height")
=======
            top_result = response["results"][0]
            similarity: float = top_result.get("similarity", 0.0)
            fact_hash: str | None = top_result.get("fact_hash")
            block_height: int | None = top_result.get("block_height")
>>>>>>> ad672940

            if (
                top_similarity > 0.85
                and not top_result.get("disputed")
                and top_fact_hash
                and top_block_height is not None
            ):
                node_url = self.connected_node_url or random.choice(  # noqa: S311
                    BOOTSTRAP_PEERS,
                )
                self.update_status(
                    f"Fact found. Requesting cryptographic proof from {node_url}...",
                )
                self.verification_worker = VerificationWorker(
                    node_url,
                    top_fact_hash,
                    top_block_height,
                )
                self.verification_worker.finished.connect(
                    self.handle_verification_result,
                )
                self.verification_worker.start()
            else:
                self.search_button.setEnabled(True)
        else:
            self.search_button.setEnabled(True)

    def handle_verification_result(self, proof_obj: object) -> None:
        """Handle the results of a Merkle proof verification."""
        proof_data = cast("dict[str, Any]", proof_obj)
        if "error" in proof_data:
            self.update_status(f"Proof failed: {proof_data['error']}")
            self.status_bar.showMessage("⚠️ Verification Failed!", 5000)
        else:
            is_valid = verify_merkle_proof(
                leaf_hash_hex=proof_data["fact_hash"],
                proof=proof_data["proof"],
                root_hex=proof_data["merkle_root"],
            )
            if is_valid:
                self.update_status(
                    f"Fact cryptographically verified in Block #{proof_data['block_height']}.",
                )
                self.status_bar.showMessage(
                    "✅ Fact Verified on Blockchain",
                    5000,
                )
            else:
                self.update_status(
                    "Proof received, but it is cryptographically invalid!",
                )
                self.status_bar.showMessage("❌ INVALID PROOF!", 5000)

        self.search_button.setEnabled(True)

    def display_results(self, response_obj: object) -> None:
        """Display search results in the UI."""
        response = cast("ChatResponse | ErrorResponse", response_obj)
        self.status_label.setText("Status: Idle")
        html = ""

        if "error" in response:
            html = f"<h2>Connection Error</h2><p>{response.get('error', 'Unknown error')}</p>"
        elif "answer" in response:
            # New secure RAG system response
            answer = response.get("answer", "")
            synthesis_status = response.get("synthesis_status", "")
            message = response.get("message", "")

            html = "<h2>Direct Answer from Axiom</h2>"
            html += "<div style='background-color: #f0f0f0; padding: 15px; border-radius: 8px; border-left: 4px solid #007acc; margin-bottom: 15px;'>"
            html += f"<p style='font-size: 14px; line-height: 1.5; margin: 0;'>{answer}</p>"
            html += "</div>"

            if synthesis_status:
                status_color = (
                    "green" if synthesis_status == "success" else "red"
                )
                html += f"<p style='font-size: 11px; color: {status_color}; margin-bottom: 10px;'>"
                html += f"<strong>Synthesis Status:</strong> {synthesis_status} - {message}</p>"

            # Show supporting facts if available
            if response.get("results"):
                html += "<h3>Supporting Facts from Axiom Ledger</h3>"
                html += "<p style='font-size: 12px; color: #666; margin-bottom: 10px;'>"
                html += "The answer above is based on these verified facts from the Axiom network:</p>"

                for _i, fact in enumerate(response["results"][:3], 1):
                    content = fact.get("content", "No content found.")
                    similarity = fact.get("similarity", 0) * 100
                    sources = ", ".join(fact.get("sources", ["Unknown"]))

                    html += "<div style='background-color: #f8f8f8; padding: 10px; border-radius: 5px; margin-bottom: 10px;'>"
                    html += f"<p style='font-size: 11px; color: #888; margin: 0 0 5px 0;'><strong>Relevance:</strong> {similarity:.1f}%</p>"
                    html += f"<p style='font-size: 12px; border-left: 3px solid #ccc; padding-left: 10px; margin: 5px 0;'><i>&ldquo;{content}&rdquo;</i></p>"
                    html += f"<p style='font-size: 10px; color: #555; margin: 5px 0 0 0;'><strong>Source(s):</strong> {sources}</p>"
                    html += "</div>"
<<<<<<< HEAD
        elif "synthesis_status" in response:
            synthesis_status = response.get("synthesis_status")
=======
        elif synthesis_status := response.get("synthesis_status"):
>>>>>>> ad672940
            if synthesis_status == "disabled":
                # Fast mode: show only facts without LLM synthesis
                html = "<h2>Fast Mode Results</h2>"
                html += "<p style='font-size: 12px; color: #666; margin-bottom: 15px;'>"
                html += "🤔 <strong>Think mode is OFF</strong> - Showing raw facts from the ledger without LLM synthesis for faster response times.</p>"

                if response.get("results"):
                    html += "<h3>Relevant Facts from Axiom Ledger</h3>"
                    for _i, fact in enumerate(response["results"][:5], 1):
                        content = fact.get("content", "No content found.")
                        similarity = fact.get("similarity", 0) * 100
                        sources = ", ".join(fact.get("sources", ["Unknown"]))
                        is_disputed = fact.get("disputed", False)

                        dispute_style = (
                            "border-left-color: #ff4444;"
                            if is_disputed
                            else "border-left-color: #4CAF50;"
                        )
                        dispute_text = " (DISPUTED)" if is_disputed else ""

                        html += "<div style='background-color: #f8f8f8; padding: 10px; border-radius: 5px; margin-bottom: 10px;'>"
                        html += f"<p style='font-size: 11px; color: #888; margin: 0 0 5px 0;'><strong>Relevance:</strong> {similarity:.1f}%{dispute_text}</p>"
                        html += f"<p style='font-size: 12px; border-left: 3px solid; padding-left: 10px; margin: 5px 0; {dispute_style}'><i>&ldquo;{content}&rdquo;</i></p>"
                        html += f"<p style='font-size: 10px; color: #555; margin: 5px 0 0 0;'><strong>Source(s):</strong> {sources}</p>"
                        html += "</div>"
                else:
                    html += "<p>No relevant facts found in the ledger.</p>"
            else:
                # Other synthesis statuses
                html = f"<h2>Synthesis Status: {synthesis_status}</h2>"
                html += (
                    f"<p>{response.get('message', 'No message available')}</p>"
                )
<<<<<<< HEAD
=======
        elif "results" in response and not response["results"]:
            html = "<h2>No Relevant Facts Found</h2><p>I searched the ledger of proven facts, but I couldn't find a direct answer to your question.</p>"
>>>>>>> ad672940

        self.results_output.setHtml(html)

    def verify_selected(self) -> None:
        """Verify the currently selected fact in the results table."""
        row = self.results_table.currentRow()
        if row < 0:
            return
        fact_hash_item = self.results_table.item(row, 4)
        block_height_item = self.results_table.item(row, 5)
        if not fact_hash_item or not block_height_item:
            return
        fact_hash = fact_hash_item.text()
        try:
            block_height = int(block_height_item.text())
        except ValueError:
            return
        node_url = self.connected_node_url or random.choice(BOOTSTRAP_PEERS)  # noqa: S311
        self.update_status(f"Requesting proof from {node_url}…")
        self.verification_worker = VerificationWorker(
            node_url,
            fact_hash,
            block_height,
        )
        self.verification_worker.finished.connect(
            self.handle_verification_result,
        )
        self.verification_worker.start()

    def show_selected_context(self) -> None:
        """Show context for the currently selected fact."""
        row = self.results_table.currentRow()
        if row < 0:
            return
        fact_hash_item = self.results_table.item(row, 4)
        if not fact_hash_item:
            return
        fact_hash = fact_hash_item.text()
        node_url = self.connected_node_url or random.choice(BOOTSTRAP_PEERS)  # noqa: S311
        self.update_status(f"Fetching context from {node_url}…")
        self.context_worker = FactContextWorker(node_url, fact_hash)
        self.context_worker.finished.connect(self.handle_context_result)
        self.context_worker.start()

    def handle_context_result(self, obj: object) -> None:
        """Handle the result of a fact context query."""
        data = cast("dict[str, Any]", obj)
        if "error" in data:
            self.results_output.setHtml(
                f"<h3>Context Error</h3><p>{data['error']}</p>",
            )
            return
        target = data.get("target_fact", {})
        related = data.get("related_facts", [])
        lines = [
            "<h3>Fact Context</h3>",
            f"<b>Target:</b> {target.get('content', 'N/A')}<br/>",
            f"<b>Hash:</b> {target.get('hash', 'N/A')}<br/>",
            f"<b>Sources:</b> {', '.join(target.get('sources', []))}<br/>",
            "<hr/>",
            "<b>Related Facts</b>:",
        ]
        if not related:
            lines.append("<p>None</p>")
        else:
            for r in related:
                rel_type = r.get("relationship", "unknown")
                fact = r.get("fact", {})
                lines.append(
                    f"<p><i>{rel_type}</i>: {fact.get('content', '')} (hash: {fact.get('hash', 'N/A')})</p>",
                )
        self.results_output.setHtml("\n".join(lines))

    def fetch_timeline(self) -> None:
        """Fetch a timeline for the topic in the input field."""
        topic = self.timeline_input.text().strip()
        if not topic:
            return
        node_url = self.connected_node_url or random.choice(BOOTSTRAP_PEERS)  # noqa: S311
        self.timeline_output.clear()
        self.update_status(f"Building timeline for '{topic}' via {node_url}…")
        self.timeline_worker = TimelineWorker(node_url, topic)
        self.timeline_worker.finished.connect(self.handle_timeline_result)
        self.timeline_worker.start()

    def handle_timeline_result(self, obj: object) -> None:
        """Handle the result of a timeline query."""
        data = cast("dict[str, Any]", obj)
        if "error" in data:
            self.timeline_output.setHtml(
                f"<h3>Timeline Error</h3><p>{data['error']}</p>",
            )
            return
        timeline = data.get("timeline", [])
        if not timeline:
            self.timeline_output.setHtml(
                "<p>No facts found for this topic.</p>",
            )
            return
        lines = ["<h3>Verified Timeline</h3>"]
        for item in timeline:
            content = item.get("content", "")
            sources = ", ".join(item.get("sources", []))
            lines.append(
                f"<p>• {content}<br/><span style='font-size:10px;color:#666;'>Sources: {sources}</span></p>",
            )
        self.timeline_output.setHtml("\n".join(lines))

    def refresh_stats(self) -> None:
        """Refresh the stats in the Explorer tab."""
        node_url = self.node_selector.currentText()
        self.explorer_output.clear()
        self.stats_worker = StatsWorker(node_url)
        self.stats_worker.finished.connect(self.handle_stats_result)
        self.stats_worker.start()

    def handle_stats_result(self, obj: object) -> None:
        """Handle the result of a stats query."""
        data = cast("dict[str, Any]", obj)
        if (
            "status_error" in data
            and "node_stats_error" in data
            and "network_stats_error" in data
        ):
            self.explorer_output.setHtml(
                f"<p>Failed to fetch stats from {data.get('node_url')}</p>",
            )
            return
        lines = [f"<h3>Explorer Stats for {data.get('node_url')}</h3>"]
        st = data.get("status", {})
        if st:
            lines.append(
                f"Status: {st.get('status', 'N/A')} • Height: {st.get('latest_block_height', 'N/A')} • Version: {st.get('version', 'N/A')}",
            )
        ns = data.get("node_stats", {})
        if ns:
            lines.append(
                f"<p><b>Node</b> — Validator: {ns.get('is_validator')} • Region: {ns.get('region')} • "
                f"Stake: {ns.get('stake_amount')} • Time Stake: {ns.get('rewards_earned')} • Reputation: {ns.get('reputation_score')}</p>",
            )
        net = data.get("network_stats", {})
        if net:
            lines.append(
                f"<p><b>Network</b> — Height: {net.get('current_block_height')} • Facts: {net.get('total_facts_grounded')} • "
                f"Corroborated: {net.get('corroborated_facts')} • Disputed: {net.get('disputed_facts')} • Validators: {net.get('active_validators')}</p>",
            )
        self.explorer_output.setHtml("\n".join(lines))

    def update_network_status(self) -> None:
        """Periodically update the network connection status."""
        node_to_check = self.connected_node_url or random.choice(  # noqa: S311
            BOOTSTRAP_PEERS,
        )
        try:
            response = requests.get(f"{node_to_check}/status", timeout=2)
            response.raise_for_status()
            data = response.json()
            self.connection_status_label.setText(
                f"🟢 Connected to {node_to_check}",
            )
            self.block_height_label.setText(
                f"Block: {data.get('latest_block_height', 'N/A')}",
            )
            self.version_label.setText(f"Node: v{data.get('version', 'N/A')}")
            self.connected_node_url = node_to_check
        except requests.exceptions.RequestException:
            self.set_disconnected_status(node_to_check)

    def set_disconnected_status(self, checked_url: str) -> None:
        """Set the UI to a disconnected state."""
        self.connection_status_label.setText(
            f"🔴 Disconnected from {checked_url}",
        )
        self.block_height_label.setText("Block: N/A")
        self.version_label.setText("Node: N/A")


def cli_run() -> int:
    """Application entrypoint."""
    app = QApplication(sys.argv)
    ex = AxiomClientApp()
    ex.show()
    return app.exec()


if __name__ == "__main__":
    sys.exit(cli_run())<|MERGE_RESOLUTION|>--- conflicted
+++ resolved
@@ -134,16 +134,12 @@
 
     finished = pyqtSignal(object)
 
-<<<<<<< HEAD
     def __init__(
         self,
         node_url: str,
         fact_hash: str,
         block_height: int,
     ) -> None:
-=======
-    def __init__(self, node_url: str, fact_hash: str, block_height: int):
->>>>>>> ad672940
         """Initialize the verification worker."""
         super().__init__()
         self.node_url = node_url
@@ -335,13 +331,9 @@
         think_row.addWidget(QLabel("Mode:"))
         self.think_button = QPushButton("⚡ Fast (NLI)")
         self.think_button.setCheckable(True)
-<<<<<<< HEAD
         self.think_button.setChecked(
             False,
         )  # Default to NLI mode to avoid LLM issues
-=======
-        self.think_button.setChecked(False)  # Default to NLI mode to avoid LLM issues
->>>>>>> ad672940
         self.think_button.setFont(QFont("Arial", 12))
         self.think_button.clicked.connect(self.toggle_think_mode)
         think_row.addWidget(self.think_button)
@@ -495,17 +487,10 @@
                     QTableWidgetItem(block_height),
                 )
 
-<<<<<<< HEAD
             top_result = results[0]
             top_similarity: float = top_result.get("similarity", 0.0)
             top_fact_hash: str | None = top_result.get("fact_hash")
             top_block_height: int | None = top_result.get("block_height")
-=======
-            top_result = response["results"][0]
-            similarity: float = top_result.get("similarity", 0.0)
-            fact_hash: str | None = top_result.get("fact_hash")
-            block_height: int | None = top_result.get("block_height")
->>>>>>> ad672940
 
             if (
                 top_similarity > 0.85
@@ -603,12 +588,8 @@
                     html += f"<p style='font-size: 12px; border-left: 3px solid #ccc; padding-left: 10px; margin: 5px 0;'><i>&ldquo;{content}&rdquo;</i></p>"
                     html += f"<p style='font-size: 10px; color: #555; margin: 5px 0 0 0;'><strong>Source(s):</strong> {sources}</p>"
                     html += "</div>"
-<<<<<<< HEAD
         elif "synthesis_status" in response:
             synthesis_status = response.get("synthesis_status")
-=======
-        elif synthesis_status := response.get("synthesis_status"):
->>>>>>> ad672940
             if synthesis_status == "disabled":
                 # Fast mode: show only facts without LLM synthesis
                 html = "<h2>Fast Mode Results</h2>"
@@ -643,11 +624,7 @@
                 html += (
                     f"<p>{response.get('message', 'No message available')}</p>"
                 )
-<<<<<<< HEAD
-=======
-        elif "results" in response and not response["results"]:
-            html = "<h2>No Relevant Facts Found</h2><p>I searched the ledger of proven facts, but I couldn't find a direct answer to your question.</p>"
->>>>>>> ad672940
+
 
         self.results_output.setHtml(html)
 
