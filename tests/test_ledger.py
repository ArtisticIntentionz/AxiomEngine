--- conflicted
+++ resolved
@@ -1,35 +1,19 @@
 # Axiom - test_ledger.py
 
+import json
+import time
+
 import pytest
-<<<<<<< HEAD
-from sqlalchemy.orm import sessionmaker, Session
-import time
-import json
-
-# We now import the new, complete set of V3.1 ledger components to be tested.
-from axiom_server.ledger import (
-    Base,
-    Fact,
-    Block,
-    Source,
-    LedgerError,
-    get_latest_block,
-    create_genesis_block,
-=======
 from sqlalchemy import create_engine
-from sqlalchemy.orm import sessionmaker
+from sqlalchemy.orm import Session, sessionmaker
 
 from axiom_server.ledger import (
     Base,
+    Block,
     Fact,
-    FactLink,
-    LedgerError,
     Source,
-    add_fact_corroboration,
-    insert_relationship,
-    insert_uncorroborated_fact,
-    mark_facts_as_disputed,
->>>>>>> 12766ddf
+    create_genesis_block,
+    get_latest_block,
 )
 
 # Use an in-memory database for fast, isolated tests.
@@ -37,35 +21,9 @@
 SessionLocal = sessionmaker(bind=engine)
 
 
-<<<<<<< HEAD
 @pytest.fixture
 def db_session() -> Session:
-    """Provides a clean, isolated database session for each test function."""
-=======
-def test_insert_uncorroborated_fact_success():
-    Base.metadata.create_all(engine)
-    session = SessionLocal()
-    # Add a source first
-    source = Source(domain="example.com")
-    session.add(source)
-    session.commit()
-    # Insert fact
-    insert_uncorroborated_fact(session, "Test fact content", source.id)
-    session.commit()
-    # Check that the fact was added
-    fact = session.query(Fact).filter_by(content="Test fact content").first()
-    assert fact is not None
-    assert fact.score == 0
-    assert len(fact.sources) == 1
-    assert fact.sources[0].domain == "example.com"
-    assert fact.hash is not None
-    assert len(fact.hash) == 64
-    session.close()
-    Base.metadata.drop_all(engine)
-
-
-def test_insert_uncorroborated_fact_source_not_found():
->>>>>>> 12766ddf
+    """Return a clean, isolated database session."""
     Base.metadata.create_all(engine)
     session = SessionLocal()
     try:
