--- conflicted
+++ resolved
@@ -12,35 +12,22 @@
 import trafilatura
 from urllib.parse import urlparse
 
-<<<<<<< HEAD
-logger = logging.getLogger("universal-extractor")
-
-=======
 # --- Professional logging setup (Corrected) ---
 logger = logging.getLogger(__name__) # Use __name__ for automatic, correct logger naming.
->>>>>>> 7465d78e
 stdout_handler = logging.StreamHandler(stream=sys.stdout)
 stdout_handler.setFormatter(
     logging.Formatter(
         "[%(name)s] %(asctime)s | %(levelname)s | %(filename)s:%(lineno)s >>> %(message)s"
     )
 )
-<<<<<<< HEAD
 
 logger.addHandler(stdout_handler)
 logger.setLevel(logging.INFO)
 
-=======
-logger.addHandler(stdout_handler)
-logger.setLevel(logging.INFO)
-
-
->>>>>>> 7465d78e
 SERPAPI_API_KEY = os.environ.get("SERPAPI_API_KEY")
 SCRAPER_API_KEY = os.environ.get("SCRAPER_API_KEY")
 
 TRUSTED_DOMAINS = [
-<<<<<<< HEAD
     "wikipedia.org",
     "reuters.com",
     "apnews.com",
@@ -56,22 +43,6 @@
     "theverge.com",
     "arstechnica.com",
     ".org",
-=======
-    "wikipedia.org", 
-    "reuters.com", 
-    "apnews.com", 
-    "bbc.com", 
-    "nytimes.com",
-    "wsj.com", 
-    "britannica.com", 
-    ".gov", 
-    ".edu", 
-    "forbes.com", 
-    "nature.com",
-    "techcrunch.com", 
-    "theverge.com", 
-    "arstechnica.com", ".org",
->>>>>>> 7465d78e
 ]
 
 
@@ -79,7 +50,6 @@
     """A secure helper function to validate a URL's domain."""
     try:
         netloc = urlparse(url).netloc
-<<<<<<< HEAD
         if not netloc:
             return False
         domain_without_www = netloc.lower().replace("www.", "")
@@ -99,23 +69,9 @@
 
     if not SERPAPI_API_KEY or not SCRAPER_API_KEY:
         logging.error("API keys not set.")
-=======
-        if not netloc: return False
-        domain_without_www = netloc.lower().replace("www.", "")
-        return any(domain_without_www.endswith(trusted) for trusted in TRUSTED_DOMAINS)
-    except Exception:
-        return False
-
-def find_and_extract(topic, max_sources=3):
-    logger.info(f"seeking sources for '{topic}' using SerpApi...")
-
-    if not SERPAPI_API_KEY or not SCRAPER_API_KEY:
-        logger.error("API keys (SERPAPI_API_KEY or SCRAPER_API_KEY) not set.")
->>>>>>> 7465d78e
         return []
 
     search_query = f'"{topic}" news facts information'
-<<<<<<< HEAD
 
     search_params = {
         "api_key": SERPAPI_API_KEY,
@@ -123,15 +79,10 @@
         "q": search_query,
         "num": 20,
     }
-=======
-    search_params = { "api_key": SERPAPI_API_KEY, "engine": "google", "q": search_query, "num": 20 }
-    
->>>>>>> 7465d78e
     try:
         search_results = GoogleSearch(search_params)
         results_dict = search_results.get_dict()
         organic_results = results_dict.get("organic_results", [])
-<<<<<<< HEAD
         all_urls = [res["link"] for res in organic_results]
 
         trusted_urls = [url for url in all_urls if is_trusted_domain(url)]
@@ -146,32 +97,13 @@
     logging.info(
         f"found {len(trusted_urls)} potential trusted sources. Fetching content via ScraperAPI..."
     )
-=======
-        
-        # Using a more robust version of your clean logic to prevent crashes if 'link' is missing.
-        all_urls = [res.get("link", "") for res in organic_results]
-        trusted_urls = [url for url in all_urls if is_trusted_domain(url)]
-
-        if not trusted_urls:
-            logger.info(f"no trusted sources found for '{topic}'.")
-            return []
-    except Exception as e:
-        logger.exception(f"SerpApi search failed. {e}")
-        return []
-
-    logger.info(f"found {len(trusted_urls)} potential trusted sources. Fetching content via ScraperAPI...")
->>>>>>> 7465d78e
     extracted_content = []
     for url in trusted_urls[:max_sources]:
         try:
             logger.info(f"fetching: {url}")
-<<<<<<< HEAD
             scraper_api_url = (
                 f"http://api.scraperapi.com?api_key={SCRAPER_API_KEY}&url={url}"
             )
-=======
-            scraper_api_url = f"http://api.scraperapi.com?api_key={SCRAPER_API_KEY}&url={url}"
->>>>>>> 7465d78e
             response = requests.get(scraper_api_url, timeout=60)
             response.raise_for_status()
             downloaded_html = response.text
