# Axiom - ledger.py
# Copyright (C) 2025 The Axiom Contributors
# This program is licensed under the Peer Production License (PPL).
# See the LICENSE file for full details.
# --- UNIFIED V2 VERSION WITH ALL REQUIRED FUNCTIONS ---

<<<<<<< HEAD
from __future__ import annotations
import sys
import logging
import hashlib
import datetime
import json
from typing import cast

from spacy.ml import Doc
from sqlalchemy import Engine, ForeignKey, String, Integer, Boolean
from sqlalchemy.orm import DeclarativeBase, Mapped, mapped_column, relationship, sessionmaker
from sqlalchemy import create_engine
from sqlalchemy.orm import Session
from pydantic import BaseModel

from common import NLP_MODEL

logger = logging.getLogger("ledger")

stdout_handler = logging.StreamHandler(stream=sys.stdout)
stdout_handler.setFormatter(
    logging.Formatter(
        "[%(name)s] %(asctime)s | %(levelname)s | %(filename)s:%(lineno)s >>> %(message)s"
    )
)

logger.addHandler(stdout_handler)
logger.setLevel(logging.INFO)
=======
import sys
import logging
import sqlite3
from datetime import datetime, timezone
import re
>>>>>>> 7465d78e

logger = logging.getLogger("ledger")

stdout_handler = logging.StreamHandler(stream=sys.stdout)
stdout_handler.setFormatter(
    logging.Formatter(
        "[%(name)s] %(asctime)s | %(levelname)s | %(filename)s:%(lineno)s >>> %(message)s"
    )
)

logger.addHandler(stdout_handler)
logger.setLevel(logging.INFO)

DB_NAME = "axiom_ledger.db"
ENGINE = create_engine(f"sqlite:///{DB_NAME}")
SessionMaker = sessionmaker(bind=ENGINE)


class LedgerError(BaseException): ...


class Base(DeclarativeBase): ...


<<<<<<< HEAD
class Fact(Base):
    __tablename__ = "fact"

    id: Mapped[int] = mapped_column(Integer, primary_key=True)
    content: Mapped[str] = mapped_column(String, default="", nullable=False)
    score: Mapped[int] = mapped_column(Integer, default=0, nullable=False)
    disputed: Mapped[bool] = mapped_column(Boolean, default=False, nullable=False)
    hash: Mapped[str] = mapped_column(String, default="", nullable=False)
    last_checked: Mapped[str] = mapped_column(
        String, default=lambda: datetime.datetime.now(datetime.timezone.utc).isoformat(), nullable=False
    )
    semantics: Mapped[str] = mapped_column(String, default="{}", nullable=False) # holds JSON string
=======
def initialize_database():
>>>>>>> 7465d78e
    """
        {
            "doc": str,
            "subject": str,
            "object": str,
        }
    """
<<<<<<< HEAD

    sources: Mapped[list[Source]] = relationship(
        "Source", secondary="fact_source_link", back_populates="facts"
    )
    links: Mapped[list["FactLink"]] = relationship(
        "FactLink",
        primaryjoin="or_(Fact.id == FactLink.fact1_id, Fact.id == FactLink.fact2_id)",
        viewonly=True,
    )

    @staticmethod
    def from_model(model: FactModel) -> Fact:
        return Fact(
            content=model.content,
            score=model.score,
            disputed=model.disputed,
            hash=model.hash,
            last_checked=model.last_checked,
            semantics=json.dumps(model.semantics),
        )

    @property
    def corroborated(self) -> bool:
        return cast(bool, self.score > 0)

    def has_source(self, domain: str) -> bool:
        return any(source.domain == domain for source in self.sources)

    def set_hash(self):
        self.hash = hashlib.sha256(self.content.encode("utf-8")).hexdigest()

    def get_semantics(self) -> dict:
        return json.loads(self.semantics)
    
    def set_semantics(self, semantics: dict):
        self.semantics = json.dumps(semantics)

    @staticmethod
    def get_doc(semantics: dict) -> Doc:
        return Doc(NLP_MODEL.vocab).from_json(semantics["doc"])
    
    @staticmethod
    def set_doc(semantics: dict, doc: Doc):
        semantics["doc"] = doc.to_json()

class FactModel(BaseModel):
    content: str
    score: int
    disputed: bool
    hash: str
    last_checked: str
    semantics: dict
    sources: list[str]

    @staticmethod
    def from_fact(fact: Fact) -> FactModel:
        return FactModel(
            content=fact.content,
            score=fact.score,
            disputed=fact.disputed,
            hash=fact.hash,
            last_checked=fact.last_checked,
            semantics=fact.get_semantics(),
            sources=[ source.domain for source in fact.sources ],
        )


class Source(Base):
    __tablename__ = "source"

    id: Mapped[int] = mapped_column(Integer, primary_key=True)
    domain: Mapped[str] = mapped_column(String, nullable=False)

    facts: Mapped[list["Fact"]] = relationship(
        "Fact", secondary="fact_source_link", back_populates="sources"
    )


class FactSourceLink(Base):
    __tablename__ = "fact_source_link"

    fact_id: Mapped[int] = mapped_column(
        Integer, ForeignKey("fact.id"), primary_key=True
    )
    source_id: Mapped[int] = mapped_column(
        Integer, ForeignKey("source.id"), primary_key=True
    )


class FactLink(Base):
    __tablename__ = "fact_link"

    id: Mapped[int] = mapped_column(Integer, primary_key=True)
    score: Mapped[int] = mapped_column(
        Integer, nullable=False
    )  # >0 strong bond, -1 contradicting

    fact1_id: Mapped[int] = mapped_column(
        Integer, ForeignKey("fact.id"), nullable=False
    )
    fact1: Mapped["Fact"] = relationship("Fact", foreign_keys=[fact1_id])

    fact2_id: Mapped[int] = mapped_column(
        Integer, ForeignKey("fact.id"), nullable=False
    )
    fact2: Mapped["Fact"] = relationship("Fact", foreign_keys=[fact2_id])


def initialize_database(engine: Engine):
    """
    Ensures the database file and ALL required tables ('facts', 'fact_relationships') exist.
    """
    Base.metadata.create_all(engine)
    logger.info("initialized database")


def get_all_facts_for_analysis(session: Session) -> list[Fact]:
    """Retrieves all facts."""
    return session.query(Fact).all()


def add_fact_corroboration(session: Session, fact_id: int, source_id: int):
    """Increments a fact's trust score and add the source to it. Both must already exist"""

    fact = session.get(Fact, fact_id)
    source = session.get(Source, source_id)

    if fact is None:
        logger.error(f"fact not found: {fact_id=}")
        raise LedgerError(f"fact not found: {fact_id=}")

    if source is None:
        logger.error(f"source not found: {source_id=}")
        raise LedgerError(f"source not found: {source_id=}")

    add_fact_object_corroboration(fact, source)

def add_fact_object_corroboration(fact: Fact, source: Source):
    """ Increments a fact's trust score and add the source to it. Does nothing if the source already exists. """
    if source not in fact.sources:
        fact.sources.append(source)
        fact.score += 1
        logger.info(f"corroborated existing fact {fact.id} {fact.score=} with source {source.id}")


def insert_uncorroborated_fact(session: Session, content: str, source_id: int):
    """Inserts a fact for the first time. The source must exist."""

    source = session.get(Source, source_id)

    if source is None:
        logger.error(f"source not found: {source_id=}")
        raise LedgerError(f"source not found: {source_id=}")

    fact = Fact(content=content, score=0, sources=[source])
    fact.set_hash()
    session.add(fact)
    logger.info(f"inserted uncorroborated fact {fact.id=}")


def insert_relationship(session: Session, fact_id_1: int, fact_id_2: int, score: int):
    """Inserts a relationship between two facts into the knowledge graph. Both facts must exist."""

    fact1 = session.get(Fact, fact_id_1)
    fact2 = session.get(Fact, fact_id_2)

    if fact1 is None:
        logger.error(f"fact not found: {fact_id_1=}")
        raise LedgerError(f"fact(s) not found: {fact_id_1=}")

    if fact2 is None:
        logger.error(f"fact not found: {fact_id_2=}")
        raise LedgerError(f"fact(s) not found: {fact_id_2=}")

    insert_relationship_object(session, fact1, fact2, score)

def insert_relationship_object(session: Session, fact1: Fact, fact2: Fact, score: int):
    link = FactLink(
        score=score,
        fact1=fact1,
        fact2=fact2,
    )
    session.add(link)
    logger.info(
        f"inserted relationship between {fact1.id=} and {fact2.id=} with {score=}"
    )


def mark_facts_as_disputed(session: Session, original_fact_id: int, new_fact_id: int):
    """
    Marks two facts as disputed and links them together.
    """

    original_fact = session.get(Fact, original_fact_id)
    new_fact = session.get(Fact, new_fact_id)

    if original_fact is None:
        logger.error(f"fact not found: {original_fact_id=}")
        raise LedgerError(f"fact not found: {original_fact_id=}")

    if new_fact is None:
        logger.error(f"fact not found: {new_fact_id=}")
        raise LedgerError(f"fact not found: {new_fact_id=}")

    mark_fact_objects_as_disputed(session, original_fact, new_fact)

def mark_fact_objects_as_disputed(session: Session, original_fact: Fact, new_fact: Fact):
    original_fact.disputed = True
    new_fact.disputed = True
    link = FactLink(
        score=-1,
        fact1=original_fact,
        fact2=new_fact,
    )
    session.add(link)
    logger.info(
        f"marked facts as disputed: {original_fact.id=}, {new_fact.id=}"
    )
=======
    conn = sqlite3.connect(DB_NAME)
    cursor = conn.cursor()
    logger.info("initializing and verifying database schema...")

    # --- Table 1: The 'facts' table ---
    cursor.execute(
        """
        CREATE TABLE IF NOT EXISTS facts (
            fact_id TEXT PRIMARY KEY,
            fact_content TEXT NOT NULL,
            source_url TEXT NOT NULL,
            ingest_timestamp_utc TEXT NOT NULL,
            trust_score INTEGER NOT NULL DEFAULT 1,
            status TEXT NOT NULL DEFAULT 'uncorroborated',
            corroborating_sources TEXT,
            contradicts_fact_id TEXT
        )
    """
    )

    # --- Table 2: The 'fact_relationships' table for the Synthesizer ---
    cursor.execute(
        """
        CREATE TABLE IF NOT EXISTS fact_relationships (
            relationship_id INTEGER PRIMARY KEY AUTOINCREMENT,
            fact_id_1 TEXT NOT NULL,
            fact_id_2 TEXT NOT NULL,
            relationship_score REAL NOT NULL,
            FOREIGN KEY (fact_id_1) REFERENCES facts (fact_id),
            FOREIGN KEY (fact_id_2) REFERENCES facts (fact_id),
            UNIQUE (fact_id_1, fact_id_2)
        )
    """
    )

    conn.commit()
    conn.close()
    logger.info("database schema is up-to-date.")


def get_all_facts_for_analysis():
    """Retrieves all facts for the Crucible and Synthesizer."""
    conn = sqlite3.connect(DB_NAME)
    conn.row_factory = sqlite3.Row
    cursor = conn.cursor()
    cursor.execute("SELECT * FROM facts")
    all_facts = [dict(row) for row in cursor.fetchall()]
    conn.close()
    return all_facts


def find_similar_fact_from_different_domain(fact_content, source_domain, all_facts):
    """Searches for a similar fact from a different source domain."""
    conn = sqlite3.connect(DB_NAME)
    conn.row_factory = sqlite3.Row
    cursor = conn.cursor()
    cursor.execute("SELECT * FROM facts")
    all_facts = cursor.fetchall()

    for fact in all_facts:
        try:
            existing_domain = re.search(
                r"https?://(?:www\.)?([^/]+)", fact["source_url"]
            ).group(1)
            if source_domain.lower() == existing_domain.lower():
                continue
        except AttributeError:
            continue
        if fact_content[:50] == fact["fact_content"][:50]:
            conn.close()
            return dict(fact)
    conn.close()
    return None


def update_fact_corroboration(fact_id, new_source_url):
    """Increments a fact's trust score and updates its status."""
    conn = sqlite3.connect(DB_NAME)
    cursor = conn.cursor()
    cursor.execute(
        "SELECT trust_score, corroborating_sources FROM facts WHERE fact_id = ?",
        (fact_id,),
    )
    result = cursor.fetchone()
    if not result:
        conn.close()
        return

    current_score, sources_text = result
    new_score = current_score + 1

    if sources_text:
        new_sources = sources_text + "," + new_source_url
    else:
        new_sources = new_source_url

    cursor.execute(
        """
        UPDATE facts 
        SET trust_score = ?, status = 'trusted', corroborating_sources = ?
        WHERE fact_id = ?
    """,
        (new_score, new_sources, fact_id),
    )
    conn.commit()
    conn.close()
    logger.info(f"SUCCESS: Corroborated existing fact. New trust score: {new_score}")


def insert_uncorroborated_fact(fact_id, fact_content, source_url):
    """Inserts a fact for the first time."""
    conn = sqlite3.connect(DB_NAME)
    cursor = conn.cursor()
    timestamp = datetime.now(timezone.utc).isoformat()
    try:
        cursor.execute(
            """
            INSERT INTO facts (fact_id, fact_content, source_url, ingest_timestamp_utc, trust_score, status)
            VALUES (?, ?, ?, ?, 1, 'uncorroborated')
        """,
            (fact_id, fact_content, source_url, timestamp),
        )
        conn.commit()
        return {
            "fact_id": fact_id,
            "fact_content": fact_content,
            "source_url": source_url,
        }
    except sqlite3.IntegrityError:
        return None
    finally:
        conn.close()


def insert_relationship(fact_id_1, fact_id_2, score):
    """Inserts a relationship between two facts into the knowledge graph."""
    conn = sqlite3.connect(DB_NAME)
    cursor = conn.cursor()
    try:
        if fact_id_1 > fact_id_2:
            fact_id_1, fact_id_2 = fact_id_2, fact_id_1

        cursor.execute(
            """
            INSERT INTO fact_relationships (fact_id_1, fact_id_2, relationship_score)
            VALUES (?, ?, ?)
        """,
            (fact_id_1, fact_id_2, score),
        )
        conn.commit()
    except sqlite3.IntegrityError:
        pass
    finally:
        conn.close()


# --- THIS IS THE MISSING FUNCTION THAT IS NOW ADDED BACK ---
def mark_facts_as_disputed(
    original_fact_id, new_fact_id, new_fact_content, new_source_url
):
    """
    Marks two facts as disputed and links them together.
    """
    conn = sqlite3.connect(DB_NAME)
    cursor = conn.cursor()
    timestamp = datetime.now(timezone.utc).isoformat()

    try:
        # Insert the new fact, marking it as disputed and linking it to the original.
        cursor.execute(
            """
            INSERT INTO facts (fact_id, fact_content, source_url, ingest_timestamp_utc, trust_score, status, contradicts_fact_id)
            VALUES (?, ?, ?, ?, 1, 'disputed', ?)
        """,
            (
                new_fact_id,
                new_fact_content,
                new_source_url,
                timestamp,
                original_fact_id,
            ),
        )

        # Update the original fact, marking it as disputed and linking it to the new one.
        cursor.execute(
            """
            UPDATE facts 
            SET status = 'disputed', contradicts_fact_id = ?
            WHERE fact_id = ?
        """,
            (new_fact_id, original_fact_id),
        )

        conn.commit()
        logger.info(
            f"CONTRADICTION DETECTED: Facts {original_fact_id[:6]}... and {new_fact_id[:6]}... have been marked as disputed."
        )

    except Exception as e:
        logger.exception(f"could not mark facts as disputed: {e}")

    finally:
        conn.close()
>>>>>>> 7465d78e
<|MERGE_RESOLUTION|>--- conflicted
+++ resolved
@@ -4,7 +4,6 @@
 # See the LICENSE file for full details.
 # --- UNIFIED V2 VERSION WITH ALL REQUIRED FUNCTIONS ---
 
-<<<<<<< HEAD
 from __future__ import annotations
 import sys
 import logging
@@ -33,13 +32,6 @@
 
 logger.addHandler(stdout_handler)
 logger.setLevel(logging.INFO)
-=======
-import sys
-import logging
-import sqlite3
-from datetime import datetime, timezone
-import re
->>>>>>> 7465d78e
 
 logger = logging.getLogger("ledger")
 
@@ -64,7 +56,6 @@
 class Base(DeclarativeBase): ...
 
 
-<<<<<<< HEAD
 class Fact(Base):
     __tablename__ = "fact"
 
@@ -77,9 +68,6 @@
         String, default=lambda: datetime.datetime.now(datetime.timezone.utc).isoformat(), nullable=False
     )
     semantics: Mapped[str] = mapped_column(String, default="{}", nullable=False) # holds JSON string
-=======
-def initialize_database():
->>>>>>> 7465d78e
     """
         {
             "doc": str,
@@ -87,7 +75,6 @@
             "object": str,
         }
     """
-<<<<<<< HEAD
 
     sources: Mapped[list[Source]] = relationship(
         "Source", secondary="fact_source_link", back_populates="facts"
@@ -305,209 +292,4 @@
     session.add(link)
     logger.info(
         f"marked facts as disputed: {original_fact.id=}, {new_fact.id=}"
-    )
-=======
-    conn = sqlite3.connect(DB_NAME)
-    cursor = conn.cursor()
-    logger.info("initializing and verifying database schema...")
-
-    # --- Table 1: The 'facts' table ---
-    cursor.execute(
-        """
-        CREATE TABLE IF NOT EXISTS facts (
-            fact_id TEXT PRIMARY KEY,
-            fact_content TEXT NOT NULL,
-            source_url TEXT NOT NULL,
-            ingest_timestamp_utc TEXT NOT NULL,
-            trust_score INTEGER NOT NULL DEFAULT 1,
-            status TEXT NOT NULL DEFAULT 'uncorroborated',
-            corroborating_sources TEXT,
-            contradicts_fact_id TEXT
-        )
-    """
-    )
-
-    # --- Table 2: The 'fact_relationships' table for the Synthesizer ---
-    cursor.execute(
-        """
-        CREATE TABLE IF NOT EXISTS fact_relationships (
-            relationship_id INTEGER PRIMARY KEY AUTOINCREMENT,
-            fact_id_1 TEXT NOT NULL,
-            fact_id_2 TEXT NOT NULL,
-            relationship_score REAL NOT NULL,
-            FOREIGN KEY (fact_id_1) REFERENCES facts (fact_id),
-            FOREIGN KEY (fact_id_2) REFERENCES facts (fact_id),
-            UNIQUE (fact_id_1, fact_id_2)
-        )
-    """
-    )
-
-    conn.commit()
-    conn.close()
-    logger.info("database schema is up-to-date.")
-
-
-def get_all_facts_for_analysis():
-    """Retrieves all facts for the Crucible and Synthesizer."""
-    conn = sqlite3.connect(DB_NAME)
-    conn.row_factory = sqlite3.Row
-    cursor = conn.cursor()
-    cursor.execute("SELECT * FROM facts")
-    all_facts = [dict(row) for row in cursor.fetchall()]
-    conn.close()
-    return all_facts
-
-
-def find_similar_fact_from_different_domain(fact_content, source_domain, all_facts):
-    """Searches for a similar fact from a different source domain."""
-    conn = sqlite3.connect(DB_NAME)
-    conn.row_factory = sqlite3.Row
-    cursor = conn.cursor()
-    cursor.execute("SELECT * FROM facts")
-    all_facts = cursor.fetchall()
-
-    for fact in all_facts:
-        try:
-            existing_domain = re.search(
-                r"https?://(?:www\.)?([^/]+)", fact["source_url"]
-            ).group(1)
-            if source_domain.lower() == existing_domain.lower():
-                continue
-        except AttributeError:
-            continue
-        if fact_content[:50] == fact["fact_content"][:50]:
-            conn.close()
-            return dict(fact)
-    conn.close()
-    return None
-
-
-def update_fact_corroboration(fact_id, new_source_url):
-    """Increments a fact's trust score and updates its status."""
-    conn = sqlite3.connect(DB_NAME)
-    cursor = conn.cursor()
-    cursor.execute(
-        "SELECT trust_score, corroborating_sources FROM facts WHERE fact_id = ?",
-        (fact_id,),
-    )
-    result = cursor.fetchone()
-    if not result:
-        conn.close()
-        return
-
-    current_score, sources_text = result
-    new_score = current_score + 1
-
-    if sources_text:
-        new_sources = sources_text + "," + new_source_url
-    else:
-        new_sources = new_source_url
-
-    cursor.execute(
-        """
-        UPDATE facts 
-        SET trust_score = ?, status = 'trusted', corroborating_sources = ?
-        WHERE fact_id = ?
-    """,
-        (new_score, new_sources, fact_id),
-    )
-    conn.commit()
-    conn.close()
-    logger.info(f"SUCCESS: Corroborated existing fact. New trust score: {new_score}")
-
-
-def insert_uncorroborated_fact(fact_id, fact_content, source_url):
-    """Inserts a fact for the first time."""
-    conn = sqlite3.connect(DB_NAME)
-    cursor = conn.cursor()
-    timestamp = datetime.now(timezone.utc).isoformat()
-    try:
-        cursor.execute(
-            """
-            INSERT INTO facts (fact_id, fact_content, source_url, ingest_timestamp_utc, trust_score, status)
-            VALUES (?, ?, ?, ?, 1, 'uncorroborated')
-        """,
-            (fact_id, fact_content, source_url, timestamp),
-        )
-        conn.commit()
-        return {
-            "fact_id": fact_id,
-            "fact_content": fact_content,
-            "source_url": source_url,
-        }
-    except sqlite3.IntegrityError:
-        return None
-    finally:
-        conn.close()
-
-
-def insert_relationship(fact_id_1, fact_id_2, score):
-    """Inserts a relationship between two facts into the knowledge graph."""
-    conn = sqlite3.connect(DB_NAME)
-    cursor = conn.cursor()
-    try:
-        if fact_id_1 > fact_id_2:
-            fact_id_1, fact_id_2 = fact_id_2, fact_id_1
-
-        cursor.execute(
-            """
-            INSERT INTO fact_relationships (fact_id_1, fact_id_2, relationship_score)
-            VALUES (?, ?, ?)
-        """,
-            (fact_id_1, fact_id_2, score),
-        )
-        conn.commit()
-    except sqlite3.IntegrityError:
-        pass
-    finally:
-        conn.close()
-
-
-# --- THIS IS THE MISSING FUNCTION THAT IS NOW ADDED BACK ---
-def mark_facts_as_disputed(
-    original_fact_id, new_fact_id, new_fact_content, new_source_url
-):
-    """
-    Marks two facts as disputed and links them together.
-    """
-    conn = sqlite3.connect(DB_NAME)
-    cursor = conn.cursor()
-    timestamp = datetime.now(timezone.utc).isoformat()
-
-    try:
-        # Insert the new fact, marking it as disputed and linking it to the original.
-        cursor.execute(
-            """
-            INSERT INTO facts (fact_id, fact_content, source_url, ingest_timestamp_utc, trust_score, status, contradicts_fact_id)
-            VALUES (?, ?, ?, ?, 1, 'disputed', ?)
-        """,
-            (
-                new_fact_id,
-                new_fact_content,
-                new_source_url,
-                timestamp,
-                original_fact_id,
-            ),
-        )
-
-        # Update the original fact, marking it as disputed and linking it to the new one.
-        cursor.execute(
-            """
-            UPDATE facts 
-            SET status = 'disputed', contradicts_fact_id = ?
-            WHERE fact_id = ?
-        """,
-            (new_fact_id, original_fact_id),
-        )
-
-        conn.commit()
-        logger.info(
-            f"CONTRADICTION DETECTED: Facts {original_fact_id[:6]}... and {new_fact_id[:6]}... have been marked as disputed."
-        )
-
-    except Exception as e:
-        logger.exception(f"could not mark facts as disputed: {e}")
-
-    finally:
-        conn.close()
->>>>>>> 7465d78e
+    )